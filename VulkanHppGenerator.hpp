--- conflicted
+++ resolved
@@ -264,12 +264,8 @@
     void appendStructure(std::string & str, std::pair<std::string, StructureData> const& structure) const;
     void appendUnion(std::string & str, std::pair<std::string, StructureData> const& structure) const;
     void appendUniqueTypes(std::string &str, std::string const& parentType, std::set<std::string> const& childrenTypes) const;
-<<<<<<< HEAD
     void checkCorrectness();
     bool checkLenAttribute(std::string const& len, std::vector<ParamData> const& params);
-=======
-    std::string constructConstexprString(std::pair<std::string, StructureData> const& structData) const;
->>>>>>> 7feffc1b
     bool containsArray(std::string const& type) const;
     bool containsUnion(std::string const& type) const;
     std::string determineEnhancedReturnType(CommandData const& commandData, size_t returnParamIndex, std::map<size_t, size_t> const& vectorParamIndices, bool twoStep, bool isStructureChain) const;
