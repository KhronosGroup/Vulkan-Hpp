--- conflicted
+++ resolved
@@ -17,15 +17,9 @@
 
 // ignore warning 4189: local variable is initialized but not referenced
 #if defined( _MSC_VER )
-<<<<<<< HEAD
-#  pragma warning( disable : 4189 ) // unused variable warning
-#  pragma warning( disable : 4996 ) // deprecation warning
-#elif defined( __clang__ )
-=======
 #  pragma warning( disable : 4189 )
 #endif
 #if defined( __clang__ )
->>>>>>> bdda01dc
 #  pragma clang diagnostic ignored "-Wunused-variable"
 #  pragma clang diagnostic ignored "-Wdeprecated-declarations"
 #elif defined( __GNUC__ )
