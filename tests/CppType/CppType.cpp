--- conflicted
+++ resolved
@@ -17,12 +17,7 @@
 
 #ifdef VULKAN_HPP_USE_CXX_MODULE
 #  include <vulkan/vulkan.h>
-<<<<<<< HEAD
-import vulkan_hpp;
-=======
-#  include <vulkan/vulkan_hpp_macros.hpp>
 import vulkan;
->>>>>>> cbf8b581
 #else
 #  include <cstdint>
 #  include <type_traits>
