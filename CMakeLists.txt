# Copyright(c) 2015-2018, NVIDIA CORPORATION. All rights reserved.
#
# Redistribution and use in source and binary forms, with or without
# modification, are permitted provided that the following conditions
# are met:
#  * Redistributions of source code must retain the above copyright
#    notice, this list of conditions and the following disclaimer.
#  * Redistributions in binary form must reproduce the above copyright
#    notice, this list of conditions and the following disclaimer in the
#    documentation and/or other materials provided with the distribution.
#  * Neither the name of NVIDIA CORPORATION nor the names of its
#    contributors may be used to endorse or promote products derived
#    from this software without specific prior written permission.
#
# THIS SOFTWARE IS PROVIDED BY THE COPYRIGHT HOLDERS ``AS IS'' AND ANY
# EXPRESS OR IMPLIED WARRANTIES, INCLUDING, BUT NOT LIMITED TO, THE
# IMPLIED WARRANTIES OF MERCHANTABILITY AND FITNESS FOR A PARTICULAR
# PURPOSE ARE DISCLAIMED. IN NO EVENT SHALL THE COPYRIGHT OWNER OR
# CONTRIBUTORS BE LIABLE FOR ANY DIRECT, INDIRECT, INCIDENTAL, SPECIAL,
# EXEMPLARY, OR CONSEQUENTIAL DAMAGES (INCLUDING, BUT NOT LIMITED TO,
# PROCUREMENT OF SUBSTITUTE GOODS OR SERVICES; LOSS OF USE, DATA, OR
# PROFITS; OR BUSINESS INTERRUPTION) HOWEVER CAUSED AND ON ANY THEORY
# OF LIABILITY, WHETHER IN CONTRACT, STRICT LIABILITY, OR TORT
# (INCLUDING NEGLIGENCE OR OTHERWISE) ARISING IN ANY WAY OUT OF THE USE
# OF THIS SOFTWARE, EVEN IF ADVISED OF THE POSSIBILITY OF SUCH DAMAGE.

<<<<<<< HEAD
cmake_minimum_required( VERSION 3.13 )
=======
cmake_minimum_required( VERSION 3.22 )
include( CMakeDependentOption )
>>>>>>> 75e7718a
project( VulkanHppGenerator LANGUAGES CXX )

if ( NOT DEFINED CMAKE_CXX_STANDARD AND PROJECT_IS_TOP_LEVEL )
	set( CMAKE_CXX_STANDARD 11 )
endif()

# all the options for this project
option( VULKAN_HPP_PRECOMPILE "Precompile vulkan.hpp and vulkan_raii.hpp for sample builds" ON )
option( VULKAN_HPP_RUN_GENERATOR "Run the HPP generator" OFF )
option( VULKAN_HPP_GENERATOR_BUILD "Build the HPP generator" ${PROJECT_IS_TOP_LEVEL} )
option( VULKAN_HPP_SAMPLES_BUILD "Build samples" OFF )
option( VULKAN_HPP_TESTS_BUILD "Build tests" OFF )
option( VULKAN_HPP_BUILD_WITH_LOCAL_VULKAN_HPP "Build with local Vulkan headers" ON )
cmake_dependent_option( VULKAN_HPP_BUILD_CXX_MODULE "Build and test the C++ named module." ON [[ TARGET __CMAKE::CXX23 ]] OFF)

# options for vulkan hpp compile definitions (see https://github.com/KhronosGroup/Vulkan-Hpp/tree/main?tab=readme-ov-file#configuration-options for details)
option( VULKAN_HPP_DISABLE_ENHANCED_MODE "Disable all enhanced functionality apart from scoped enums, bitmasks, default initialization and vk::StructureChain" OFF )
option( VULKAN_HPP_DISPATCH_LOADER_DYNAMIC "Select the dynamic (ON) or static (OFF) dispatch loader (defaults to VK_NO_PROTOTYPES)" ${VK_NO_PROTOTYPES} )
option( VULKAN_HPP_FLAGS_MASK_TYPE_AS_PUBLIC "Change the m_mask access modifier in vk::Flags to public" OFF )
option( VULKAN_HPP_HANDLE_ERROR_OUT_OF_DATE_AS_SUCCESS "Handles VK_ERROR_OUT_OF_DATE_KHR like a success code" OFF )
option( VULKAN_HPP_HANDLES_MOVE_EXCHANGE "Enable 'm_handle = exchange( rhs.m_handle, {} )' in move constructors" OFF )
option( VULKAN_HPP_NO_CONSTRUCTORS "Remove constructors from structs and unions to enable C++20 designated initializers" OFF )
option( VULKAN_HPP_NO_EXCEPTIONS "Do not throw exceptions when vulkan functions return an error code" OFF )
option( VULKAN_HPP_NO_NODISCARD_WARNINGS "Remove C++17 [[nodiscard]] from function signatures that return something" OFF )
option( VULKAN_HPP_NO_SETTERS "Remove setters for structs and unions" OFF )
option( VULKAN_HPP_NO_SMART_HANDLE "Remove the vk::UniqueHandle helper class" OFF )
option( VULKAN_HPP_NO_SPACESHIP_OPERATOR "Remove the C++20 <=> (spaceship) operator" OFF )
option( VULKAN_HPP_NO_TO_STRING "Remove inclusion of vulkan_to_string.hpp from vulkan.hpp" OFF )
option( VULKAN_HPP_NO_WIN32_PROTOTYPES "Remove HINSTANCE, LoadLibraryA and other symbols, which are declared if VULKAN_HPP_ENABLE_DYNAMIC_LOADER_TOOL is enabled on Win32" OFF )
option( VULKAN_HPP_RAII_NO_EXCEPTIONS "Do not throw exceptions when vulkan functions from vk::raii return an error code." OFF )
option( VULKAN_HPP_SMART_HANDLE_IMPLICIT_CAST "Enable implicit casts from vk::UniqueHandle and vk::SharedHandle to their matching vk::Handle" OFF )
option( VULKAN_HPP_TYPESAFE_CONVERSION "Enable copy constructors for non-dispatchable handles" ON )
option( VULKAN_HPP_USE_REFLECT "Adds reflect function to structures, which returns an iterable tuple" OFF )

# manually set VK_NO_PROTOTYPES if undefined
if ( NOT DEFINED VK_NO_PROTOTYPES )
	set ( VK_NO_PROTOTYPES ${VULKAN_HPP_DISPATCH_LOADER_DYNAMIC} )
endif()

function( vulkan_hpp__setup_warning_level )
	set( options )
	set( oneValueArgs NAME )
	set( multiValueArgs )
	cmake_parse_arguments( TARGET "{options}" "${oneValueArgs}" "${multiValueArgs}" ${ARGN} )

	if( MSVC )
		target_compile_options(${TARGET_NAME} PRIVATE /W4 /WX )
		if( MSVC_VER GREATER_EQUAL 1910 )
			target_compile_options( ${TARGET_NAME} PRIVATE /permissive- )
		endif()
	else()
		target_compile_options( ${TARGET_NAME} PRIVATE -Wall -Wextra -Wpedantic -Werror )
	endif()
endfunction()

# Build Vulkan-Hpp and Video-Hpp generators
if ( VULKAN_HPP_GENERATOR_BUILD )
	set_property( GLOBAL PROPERTY USE_FOLDERS ON )

	# look for the file vk.xml, the ultimate source of truth for vulkan, to generate the headers from
	if( NOT DEFINED VulkanRegistry_DIR )
		if( DEFINED VULKAN_HPP_VULKAN_HEADERS_SRC_DIR )
			set( VulkanRegistry_DIR "${VULKAN_HPP_VULKAN_HEADERS_SRC_DIR}/registry" )
		else()
			set( VulkanRegistry_DIR "${CMAKE_CURRENT_SOURCE_DIR}/Vulkan-Headers/registry" )
		endif()
	endif()
	file( TO_NATIVE_PATH ${VulkanRegistry_DIR}/vk.xml vk_spec )
	string( REPLACE "\\" "\\\\" vk_spec ${vk_spec} )

	# gather the tinyxml2 sources, to be used directly in the generator project
	if( NOT DEFINED VULKAN_HPP_TINYXML2_SRC_DIR )
		set( VULKAN_HPP_TINYXML2_SRC_DIR "${CMAKE_CURRENT_SOURCE_DIR}/tinyxml2" )
	endif()
	set( TINYXML2_SOURCES ${VULKAN_HPP_TINYXML2_SRC_DIR}/tinyxml2.cpp )
	set( TINYXML2_HEADERS ${VULKAN_HPP_TINYXML2_SRC_DIR}/tinyxml2.h )
	source_group( TinyXML2 FILES ${TINYXML2_HEADERS} ${TINYXML2_SOURCES} )

	# The generator executable
	add_executable( VulkanHppGenerator VulkanHppGenerator.cpp VulkanHppGenerator.hpp XMLHelper.hpp ${TINYXML2_SOURCES} ${TINYXML2_HEADERS} )
	vulkan_hpp__setup_warning_level( NAME VulkanHppGenerator )
	target_compile_definitions( VulkanHppGenerator PUBLIC BASE_PATH="${CMAKE_CURRENT_SOURCE_DIR}" VK_SPEC="${vk_spec}" )
	target_include_directories( VulkanHppGenerator PRIVATE ${VULKAN_HPP_TINYXML2_SRC_DIR} )
	set_target_properties( VulkanHppGenerator PROPERTIES CXX_STANDARD 20 CXX_STANDARD_REQUIRED ON )
	if( UNIX )
		target_link_libraries( VulkanHppGenerator PUBLIC pthread )
	endif()

	# The video generator executable
	add_executable( VideoHppGenerator VideoHppGenerator.cpp VideoHppGenerator.hpp XMLHelper.hpp ${TINYXML2_SOURCES} ${TINYXML2_HEADERS} )
	vulkan_hpp__setup_warning_level( NAME VideoHppGenerator )
	file( TO_NATIVE_PATH ${VulkanRegistry_DIR}/video.xml video_spec )
	string( REPLACE "\\" "\\\\" video_spec ${video_spec} )
	target_compile_definitions( VideoHppGenerator PUBLIC BASE_PATH="${CMAKE_CURRENT_SOURCE_DIR}" VIDEO_SPEC="${video_spec}" )
	target_include_directories( VideoHppGenerator PRIVATE  ${VULKAN_HPP_TINYXML2_SRC_DIR} )
	set_target_properties( VideoHppGenerator PROPERTIES CXX_STANDARD 20 CXX_STANDARD_REQUIRED ON )

	# find a clang-format version to format the generated header files
	find_program(CLANG_FORMAT_EXECUTABLE NAMES clang-format)
	if( CLANG_FORMAT_EXECUTABLE )
		# get the clang-format version string
		execute_process( COMMAND ${CLANG_FORMAT_EXECUTABLE} "--version" OUTPUT_VARIABLE clangFormatVersion )
		# filter out the actual version
		string( REGEX MATCH [0123456789.]+ clangFormatVersion "${clangFormatVersion}" )
		# we need at least version 7.0.0 !
		if( clangFormatVersion VERSION_LESS 7.0.0 )
			message( WARNING " Found too old clang-format version <" ${clangFormatVersion} ">, we need version 7 and up to nicely format vulkan.hpp and vulkan_raii.hpp" )
		else()
			message( STATUS " Found clang-format version <" ${clangFormatVersion} ">." )
			if( clangFormatVersion VERSION_LESS 11.0.0 )
				message( STATUS " Using .clang-format version 7." )
				file( READ ".clang-format_7" clangFormat )
			elseif( clangFormatVersion VERSION_LESS 12.0.0 )
				message( STATUS " Using .clang-format version 11." )
				file( READ ".clang-format_11" clangFormat )
			elseif( clangFormatVersion VERSION_LESS 13.0.0 )
				message( STATUS " Using .clang-format version 12." )
				file( READ ".clang-format_12" clangFormat )
			elseif( clangFormatVersion VERSION_LESS 14.0.0 )
				message( STATUS " Using .clang-format version 13." )
				file( READ ".clang-format_13" clangFormat )
			elseif( clangFormatVersion VERSION_LESS 15.0.0 )
				message( STATUS " Using .clang-format version 14." )
				file( READ ".clang-format_14" clangFormat )
			elseif( clangFormatVersion VERSION_LESS 16.0.0 )
				message( STATUS " Using .clang-format version 15." )
				file( READ ".clang-format_15" clangFormat )
			elseif( clangFormatVersion VERSION_LESS 17.0.0 )
				message( STATUS " Using .clang-format version 16." )
				file( READ ".clang-format_16" clangFormat )
			elseif( clangFormatVersion VERSION_LESS 18.0.0 )
				message( STATUS " Using .clang-format version 17." )
				file( READ ".clang-format_17" clangFormat )
			else()
				message(STATUS " Using .clang-format version 18." )
				file( READ ".clang-format_18" clangFormat )
			endif()
			file( WRITE ".clang-format" ${clangFormat} )
			target_compile_definitions( VulkanHppGenerator PUBLIC CLANG_FORMAT_EXECUTABLE="${CLANG_FORMAT_EXECUTABLE}" )
			target_compile_definitions( VideoHppGenerator PUBLIC CLANG_FORMAT_EXECUTABLE="${CLANG_FORMAT_EXECUTABLE}" )
		endif()
	else()
		message( WARNING " Could not find clang-format. Generated vulkan.hpp and vulkan_raii.hpp will not be nicely formatted." )
	endif()
endif()

# if the generators are to be run, add a custom commands and targets
if( VULKAN_HPP_RUN_GENERATOR )
	if( NOT DEFINED VulkanHeaders_INCLUDE_DIR )
		if( DEFINED VULKAN_HPP_PATH )
			set( VulkanHeaders_INCLUDE_DIR ${VULKAN_HPP_PATH} )
		else()
			set( VulkanHeaders_INCLUDE_DIR "${CMAKE_CURRENT_SOURCE_DIR}" )
		endif()
	endif()

	file( TO_NATIVE_PATH ${VulkanHeaders_INCLUDE_DIR}/vulkan/vulkan.hpp vulkan_hpp )
	string( REPLACE "\\" "\\\\" vulkan_hpp ${vulkan_hpp} )

	add_custom_command(
		COMMAND VulkanHppGenerator
		OUTPUT "${vulkan_hpp}"
		WORKING_DIRECTORY "${CMAKE_CURRENT_BINARY_DIR}"
		COMMENT "run VulkanHppGenerator"
		DEPENDS VulkanHppGenerator "${vk_spec}" )
	add_custom_target( build_vulkan_hpp ALL DEPENDS "${vulkan_hpp}" "${vk_spec}" )

	file( TO_NATIVE_PATH ${VulkanHeaders_INCLUDE_DIR}/vulkan/vulkan_video.hpp vulkan_video_hpp )
	string( REPLACE "\\" "\\\\" vulkan_video_hpp ${vulkan_video_hpp} )

	add_custom_command(
		COMMAND VideoHppGenerator
		OUTPUT "${vulkan_video_hpp}"
		WORKING_DIRECTORY "${CMAKE_CURRENT_BINARY_DIR}"
		COMMENT "run VideoHppGenerator"
		DEPENDS VideoHppGenerator "${video_spec}" )
	add_custom_target( build_video_hpp ALL DEPENDS "${vulkan_video_hpp}" "${video_spec}" )
endif()

<<<<<<< HEAD
=======
# Create Vulkan-Hpp interface target
add_library( VulkanHpp INTERFACE )
add_library( Vulkan::Hpp ALIAS VulkanHpp )
target_include_directories( VulkanHpp INTERFACE "${CMAKE_CURRENT_SOURCE_DIR}" )
if( VULKAN_HPP_RUN_GENERATOR )
	add_dependencies( VulkanHpp build_vulkan_hpp build_video_hpp )
endif()

# set up compile definitions
if( VULKAN_HPP_DISABLE_ENHANCED_MODE )
	target_compile_definitions(VulkanHpp INTERFACE "VULKAN_HPP_DISABLE_ENHANCED_MODE" )
endif()
if( VK_NO_PROTOTYPES )
	target_compile_definitions(VulkanHpp INTERFACE "VK_NO_PROTOTYPES" )
endif()
if( VULKAN_HPP_DISPATCH_LOADER_DYNAMIC )
	target_compile_definitions(VulkanHpp INTERFACE "VULKAN_HPP_DISPATCH_LOADER_DYNAMIC" )
	if( UNIX )
		target_link_libraries( VulkanHpp INTERFACE ${CMAKE_DL_LIBS} )
	endif()
else()
	find_package( Vulkan )
	if ( Vulkan_FOUND )
		target_link_libraries( VulkanHpp INTERFACE ${Vulkan_LIBRARIES} )
	else()
		message(WARNING "Could not link to vulkan-1 libraries, consider using VULKAN_HPP_DISPATCH_LOADER_DYNAMIC")
	endif()
endif()
if( VULKAN_HPP_USE_REFLECT )
	target_compile_definitions(VulkanHpp INTERFACE "VULKAN_HPP_USE_REFLECT" )
endif()
if( NOT VULKAN_HPP_TYPESAFE_CONVERSION )
	target_compile_definitions(VulkanHpp INTERFACE "VULKAN_HPP_TYPESAFE_CONVERSION=0" )
endif()
if( VULKAN_HPP_HANDLES_MOVE_EXCHANGE )
	target_compile_definitions(VulkanHpp INTERFACE "VULKAN_HPP_HANDLES_MOVE_EXCHANGE" )
endif()
if( VULKAN_HPP_FLAGS_MASK_TYPE_AS_PUBLIC )
	target_compile_definitions(VulkanHpp INTERFACE "VULKAN_HPP_FLAGS_MASK_TYPE_AS_PUBLIC" )
endif()
if( VULKAN_HPP_HANDLE_ERROR_OUT_OF_DATE_AS_SUCCESS )
	target_compile_definitions(VulkanHpp INTERFACE "VULKAN_HPP_HANDLE_ERROR_OUT_OF_DATE_AS_SUCCESS" )
endif()
if( VULKAN_HPP_SMART_HANDLE_IMPLICIT_CAST )
	target_compile_definitions(VulkanHpp INTERFACE "VULKAN_HPP_SMART_HANDLE_IMPLICIT_CAST" )
endif()
if( VULKAN_HPP_NO_SETTERS )
	target_compile_definitions(VulkanHpp INTERFACE "VULKAN_HPP_NO_SETTERS" )
endif()
if( VULKAN_HPP_NO_TO_STRING )
	target_compile_definitions(VulkanHpp INTERFACE "VULKAN_HPP_NO_TO_STRING" )
endif()
if( VULKAN_HPP_NO_EXCEPTIONS )
	target_compile_definitions(VulkanHpp INTERFACE "VULKAN_HPP_NO_EXCEPTIONS" )
endif()
if( VULKAN_HPP_NO_CONSTRUCTORS )
	target_compile_definitions(VulkanHpp INTERFACE "VULKAN_HPP_NO_CONSTRUCTORS" )
endif()
if( VULKAN_HPP_NO_SMART_HANDLE )
	target_compile_definitions(VulkanHpp INTERFACE "VULKAN_HPP_NO_SMART_HANDLE" )
endif()
if( VULKAN_HPP_RAII_NO_EXCEPTIONS )
	target_compile_definitions(VulkanHpp INTERFACE "VULKAN_HPP_RAII_NO_EXCEPTIONS" )
endif()
if( VULKAN_HPP_NO_WIN32_PROTOTYPES )
	target_compile_definitions(VulkanHpp INTERFACE "VULKAN_HPP_NO_WIN32_PROTOTYPES" )
endif()
if( VULKAN_HPP_NO_NODISCARD_WARNINGS )
	target_compile_definitions(VulkanHpp INTERFACE "VULKAN_HPP_NO_NODISCARD_WARNINGS" )
endif()
if( VULKAN_HPP_NO_SPACESHIP_OPERATOR )
	target_compile_definitions(VulkanHpp INTERFACE "VULKAN_HPP_NO_SPACESHIP_OPERATOR" )
endif()

function( vulkan_hpp__setup_vulkan_include )
	set( options )
	set( oneValueArgs NAME )
	set( multiValueArgs )
	cmake_parse_arguments( TARGET "{options}" "${oneValueArgs}" "${multiValueArgs}" ${ARGN} )

	if( VULKAN_HPP_BUILD_WITH_LOCAL_VULKAN_HPP )
		# Vulkan C++ headers
		target_link_libraries( ${TARGET_NAME} PUBLIC Vulkan::Hpp )

		# Vulkan C headers
		if ( EXISTS "${CMAKE_CURRENT_FUNCTION_LIST_DIR}/Vulkan-Headers/include" )
			target_include_directories( VulkanHpp INTERFACE "${CMAKE_CURRENT_FUNCTION_LIST_DIR}/Vulkan-Headers/include" )
		else()
			message( WARNING "Could not find vulkan C headers locally, pull the Vulkan-Headers submodule or disable VULKAN_HPP_BUILD_WITH_LOCAL_VULKAN_HPP" )
		endif()
	else()
		find_package( Vulkan REQUIRED )
		target_include_directories( ${TARGET_NAME} PUBLIC "${Vulkan_INCLUDE_DIRS}" )
	endif()
endfunction()

>>>>>>> 75e7718a
function( vulkan_hpp__setup_vulkan_module )
	set( options )
	set( oneValueArgs NAME FILE_SET_NAME )
	set( multiValueArgs FILE_SET ALIAS )
	cmake_parse_arguments( TARGET "${options}" "${oneValueArgs}" "${multiValueArgs}" ${ARGN} )

	if ( NOT TARGET_NAME )
		message( FATAL_ERROR "NAME must be defined in vulkan_hpp__setup_module" )
	endif()

	add_library( ${TARGET_NAME} )
	foreach( TARGET_ALIAS_NAME IN LISTS TARGET_ALIAS )
		add_library(${TARGET_ALIAS_NAME} ALIAS ${TARGET_NAME})
	endforeach()

	target_compile_features( ${TARGET_NAME} PUBLIC cxx_std_23 )
	set_target_properties( ${TARGET_NAME} PROPERTIES CXX_MODULE_STD ON )

	if ( NOT TARGET_FILE_SET )
		message( FATAL_ERROR "FILE_SET must be defined in vulkan_hpp__setup_module" )
	endif()

	list(LENGTH TARGET_FILE_SET TARGET_FILE_SET_LENGTH)
	if ( TARGET_FILE_SET_LENGTH LESS 1 )
		message(FATAL_ERROR "FILE_SET in vulkan_hpp__setup_module must at least one source file")
	endif()

	target_sources( ${TARGET_NAME} PUBLIC
		FILE_SET ${TARGET_FILE_SET_NAME}
		BASE_DIRS ${CMAKE_CURRENT_FUNCTION_LIST_DIR}
		TYPE CXX_MODULES
		FILES ${TARGET_FILE_SET} )
	target_link_libraries( ${TARGET_NAME} PUBLIC Vulkan::Hpp )
endfunction()

<<<<<<< HEAD
function( vulkan_hpp__setup_vulkan_targets )
	# Create Vulkan-Hpp interface target
	add_library( VulkanHpp INTERFACE )
	add_library( Vulkan::Hpp ALIAS VulkanHpp )
	if( VULKAN_HPP_BUILD_WITH_LOCAL_VULKAN_HPP )
		# Vulkan C++ headers
		target_include_directories( VulkanHpp INTERFACE "${CMAKE_CURRENT_FUNCTION_LIST_DIR}" )
		# Vulkan C headers
		target_include_directories( VulkanHpp INTERFACE "${CMAKE_CURRENT_FUNCTION_LIST_DIR}/Vulkan-Headers/include" )
	else()
		find_package( Vulkan REQUIRED )
		target_include_directories( ${TARGET_NAME} PUBLIC "${Vulkan_INCLUDE_DIRS}" )
	endif()
	if( VULKAN_HPP_RUN_GENERATOR )
		add_dependencies( VulkanHpp build_vulkan_hpp build_video_hpp )
	endif()

	# set up compile definitions
	if( VULKAN_HPP_DISABLE_ENHANCED_MODE )
		target_compile_definitions(VulkanHpp INTERFACE "VULKAN_HPP_DISABLE_ENHANCED_MODE" )
	endif()
	if( VK_NO_PROTOTYPES )
		target_compile_definitions(VulkanHpp INTERFACE "VK_NO_PROTOTYPES" )
	endif()
	if( VULKAN_HPP_DISPATCH_LOADER_DYNAMIC )
		target_compile_definitions(VulkanHpp INTERFACE "VULKAN_HPP_DISPATCH_LOADER_DYNAMIC" )
		if( UNIX )
			target_link_libraries( VulkanHpp INTERFACE ${CMAKE_DL_LIBS} )
		endif()
	else()
		find_package( Vulkan )
		if ( Vulkan_FOUND )
			target_link_libraries( VulkanHpp INTERFACE ${Vulkan_LIBRARIES} )
		else()
			message(WARNING "Could not link to vulkan-1 libraries, consider using VULKAN_HPP_DISPATCH_LOADER_DYNAMIC")
		endif()
	endif()
	if( VULKAN_HPP_USE_REFLECT )
		target_compile_definitions(VulkanHpp INTERFACE "VULKAN_HPP_USE_REFLECT" )
	endif()
	if( NOT VULKAN_HPP_TYPESAFE_CONVERSION )
		target_compile_definitions(VulkanHpp INTERFACE "VULKAN_HPP_TYPESAFE_CONVERSION=0" )
	endif()
	if( VULKAN_HPP_HANDLES_MOVE_EXCHANGE )
		target_compile_definitions(VulkanHpp INTERFACE "VULKAN_HPP_HANDLES_MOVE_EXCHANGE" )
	endif()
	if( VULKAN_HPP_FLAGS_MASK_TYPE_AS_PUBLIC )
		target_compile_definitions(VulkanHpp INTERFACE "VULKAN_HPP_FLAGS_MASK_TYPE_AS_PUBLIC" )
	endif()
	if( VULKAN_HPP_SMART_HANDLE_IMPLICIT_CAST )
		target_compile_definitions(VulkanHpp INTERFACE "VULKAN_HPP_SMART_HANDLE_IMPLICIT_CAST" )
	endif()
	if( VULKAN_HPP_NO_SETTERS )
		target_compile_definitions(VulkanHpp INTERFACE "VULKAN_HPP_NO_SETTERS" )
	endif()
	if( VULKAN_HPP_NO_TO_STRING )
		target_compile_definitions(VulkanHpp INTERFACE "VULKAN_HPP_NO_TO_STRING" )
	endif()
	if( VULKAN_HPP_NO_EXCEPTIONS )
		target_compile_definitions(VulkanHpp INTERFACE "VULKAN_HPP_NO_EXCEPTIONS" )
	endif()
	if( VULKAN_HPP_NO_CONSTRUCTORS )
		target_compile_definitions(VulkanHpp INTERFACE "VULKAN_HPP_NO_CONSTRUCTORS" )
	endif()
	if( VULKAN_HPP_NO_SMART_HANDLE )
		target_compile_definitions(VulkanHpp INTERFACE "VULKAN_HPP_NO_SMART_HANDLE" )
	endif()
	if( VULKAN_HPP_RAII_NO_EXCEPTIONS )
		target_compile_definitions(VulkanHpp INTERFACE "VULKAN_HPP_RAII_NO_EXCEPTIONS" )
	endif()
	if( VULKAN_HPP_NO_WIN32_PROTOTYPES )
		target_compile_definitions(VulkanHpp INTERFACE "VULKAN_HPP_NO_WIN32_PROTOTYPES" )
	endif()
	if( VULKAN_HPP_NO_NODISCARD_WARNINGS )
		target_compile_definitions(VulkanHpp INTERFACE "VULKAN_HPP_NO_NODISCARD_WARNINGS" )
	endif()
	if( VULKAN_HPP_NO_SPACESHIP_OPERATOR )
		target_compile_definitions(VulkanHpp INTERFACE "VULKAN_HPP_NO_SPACESHIP_OPERATOR" )
	endif()

	# Build Vulkan-Hpp as a module
	if( VULKAN_HPP_ENABLE_CPP20_MODULES )
		if ( VULKAN_HPP_ENABLE_STD_MODULE AND CMAKE_VERSION VERSION_LESS "3.30" )
			message( FATAL_ERROR "Vulkan-Hpp: C++20 modules with import std require CMake 3.30 or later" )
		elseif ( CMAKE_VERSION VERSION_LESS "3.28" )
			message( FATAL_ERROR "Vulkan-Hpp: C++20 modules require CMake 3.28 or later" )
		endif()

		# create targets providing VulkanHpp and VulkanVideoHpp as C++20 modules
		vulkan_hpp__setup_vulkan_module( NAME VulkanHppModule
			FILE_SET_NAME vulkan_module_file
			FILE_SET "${CMAKE_CURRENT_FUNCTION_LIST_DIR}/vulkan/vulkan.cppm"
			ALIAS Vulkan::HppModule ) # TODO: respect VULKAN_HPP_BUILD_WITH_LOCAL_VULKAN_HPP
		vulkan_hpp__setup_vulkan_module( NAME VulkanVideoHppModule
			FILE_SET_NAME vulkan_video_module_file
			FILE_SET "${CMAKE_CURRENT_FUNCTION_LIST_DIR}/vulkan/vulkan_video.cppm"
			ALIAS Vulkan::VideoHppModule )
	endif()
endfunction()
=======
# Build Vulkan-Hpp as a module
if( VULKAN_HPP_BUILD_CXX_MODULE )
	# create targets providing VulkanHpp and VulkanVideoHpp as C++ named modules
	vulkan_hpp__setup_vulkan_module( NAME VulkanHppModule
		FILE_SET_NAME vulkan_module_file
		FILE_SET vulkan/vulkan.cppm
		ALIAS Vulkan::HppModule ) # TODO: respect VULKAN_HPP_BUILD_WITH_LOCAL_VULKAN_HPP
	vulkan_hpp__setup_vulkan_module( NAME VulkanVideoHppModule
		FILE_SET_NAME vulkan_video_module_file
		FILE_SET vulkan/vulkan_video.cppm
		ALIAS Vulkan::VideoHppModule )
endif()
>>>>>>> 75e7718a

function( vulkan_hpp__setup_platform )
	set( options )
	set( oneValueArgs NAME )
	set( multiValueArgs )
	cmake_parse_arguments( TARGET "{options}" "${oneValueArgs}" "${multiValueArgs}" ${ARGN} )

	if( WIN32 )
		target_compile_definitions( ${TARGET_NAME} PUBLIC VK_USE_PLATFORM_WIN32_KHR )
	elseif( APPLE )
		target_compile_definitions( ${TARGET_NAME} PUBLIC VK_USE_PLATFORM_METAL_EXT )
	elseif( UNIX )
		target_compile_definitions( ${TARGET_NAME} PUBLIC VK_USE_PLATFORM_XCB_KHR )
	else()
		message( FATAL_ERROR, "Vulkan-Hpp: unhandled platform!" )
	endif()
	if( !MSVC )
		target_compile_options( ${TARGET_NAME} PRIVATE -fno-strict-aliasing )
	endif()
endfunction()

function( vulkan_hpp__setup_project )
	set( options )
	set( oneValueArgs NAME )
	set( multiValueArgs )
	cmake_parse_arguments( TARGET "{options}" "${oneValueArgs}" "${multiValueArgs}" ${ARGN} )

	project( ${TARGET_NAME} LANGUAGES CXX )
endfunction()

function( vulkan_hpp__setup_library )
	set( options SHARED )
	set( oneValueArgs FOLDER NAME )
	set( multiValueArgs HEADERS SOURCES )
	cmake_parse_arguments( TARGET "${options}" "${oneValueArgs}" "${multiValueArgs}" ${ARGN} )

	vulkan_hpp__setup_project( NAME ${TARGET_NAME} )

	if( "${TARGET_SOURCES}" STREQUAL "" )
		add_library( ${TARGET_NAME} INTERFACE ${TARGET_HEADERS} )
	else()
		if( ${TARGET_SHARED} )
			add_library( ${TARGET_NAME} SHARED ${TARGET_SOURCES} ${TARGET_HEADERS} )
		else()
			add_library( ${TARGET_NAME} ${TARGET_SOURCES} ${TARGET_HEADERS} )
		endif()
		vulkan_hpp__setup_platform( NAME ${TARGET_NAME} )
		vulkan_hpp__setup_warning_level( NAME ${TARGET_NAME} )
		target_link_libraries( ${TARGET_NAME} PUBLIC Vulkan::Hpp )
		set_target_properties( ${TARGET_NAME} PROPERTIES CXX_STANDARD_REQUIRED ON )
	endif()
	set_target_properties( ${TARGET_NAME} PROPERTIES FOLDER ${TARGET_FOLDER} )
endfunction()

function( vulkan_hpp__setup_sample )
	set( options )
	set( oneValueArgs FOLDER NAME PCH_REUSE )
	set( multiValueArgs HEADERS LIBS PCH SOURCES )
	cmake_parse_arguments( TARGET "${options}" "${oneValueArgs}" "${multiValueArgs}" ${ARGN} )

	if( NOT VULKAN_HPP_BUILD_WITH_LOCAL_VULKAN_HPP )
		find_package( Vulkan REQUIRED )
	endif()

	vulkan_hpp__setup_project( NAME ${TARGET_NAME} )

	add_executable( ${TARGET_NAME} ${TARGET_HEADERS} ${TARGET_SOURCES} )

	vulkan_hpp__setup_platform( NAME ${TARGET_NAME} )
	vulkan_hpp__setup_warning_level( NAME ${TARGET_NAME} )
	target_link_libraries( ${TARGET_NAME} PUBLIC Vulkan::Hpp )

	set_target_properties( ${TARGET_NAME} PROPERTIES CXX_STANDARD_REQUIRED ON )

	if( TARGET_FOLDER )
		set_target_properties( ${TARGET_NAME} PROPERTIES FOLDER "${TARGET_FOLDER}" )
	endif()

	if( TARGET_LIBS )
		target_link_libraries( ${TARGET_NAME} PRIVATE "${TARGET_LIBS}" )
	endif()

	if( VULKAN_HPP_PRECOMPILE )
		if( TARGET_PCH_REUSE )
			target_precompile_headers( ${TARGET_NAME} REUSE_FROM "${TARGET_PCH_REUSE}" )
		elseif( TARGET_PCH )
			target_precompile_headers( ${TARGET_NAME} PRIVATE "${TARGET_PCH}" )
		endif()
	endif()
endfunction()

function( vulkan_hpp__setup_sample_static )
	set( options )
	set( oneValueArgs NAME )
	set( multiValueArgs )
	cmake_parse_arguments( TARGET "${options}" "${oneValueArgs}" "${multiValueArgs}" ${ARGN} )

	if( NOT TARGET_NAME )
		message( FATAL_ERROR "NAME must be defined in vulkan_hpp__setup_sample_static" )
	endif()

	find_package( Vulkan REQUIRED )

	vulkan_hpp__setup_sample(
		NAME         ${TARGET_NAME}
		FOLDER       Samples
		PCH          <vulkan/vulkan.hpp>
		SOURCES      ${TARGET_NAME}.cpp
		LIBS         ${Vulkan_LIBRARIES} )

	target_compile_definitions( ${TARGET_NAME} PUBLIC VULKAN_HPP_DISPATCH_LOADER_DYNAMIC=0 )
endfunction()

function( vulkan_hpp__setup_sample_dynamic )
	set( options )
	set( oneValueArgs NAME )
	set( multiValueArgs HEADERS SOURCES )
	cmake_parse_arguments( TARGET "${options}" "${oneValueArgs}" "${multiValueArgs}" ${ARGN} )

	if( NOT TARGET_NAME )
		message( FATAL_ERROR "NAME must be defined in vulkan_hpp__setup_sample_dynamic" )
	endif()
	if( NOT TARGET_SOURCES )
		set( TARGET_SOURCES ${TARGET_NAME}.cpp )
	endif()

	vulkan_hpp__setup_sample(
		NAME         ${TARGET_NAME}
		FOLDER       Samples
		PCH_REUSE    utils
		HEADERS      ${TARGET_HEADERS}
		SOURCES      ${TARGET_SOURCES}
		LIBS         utils )
endfunction()

function( vulkan_hpp__setup_sample_raii )
	set( options )
	set( oneValueArgs NAME )
	set( multiValueArgs HEADERS SOURCES )
	cmake_parse_arguments( TARGET "${options}" "${oneValueArgs}" "${multiValueArgs}" ${ARGN} )

	if( NOT TARGET_NAME )
		message( FATAL_ERROR "NAME must be defined in vulkan_hpp__setup_sample_raii" )
	endif()
	if( NOT TARGET_SOURCES )
		set( TARGET_SOURCES ${TARGET_NAME}.cpp )
	endif()

	vulkan_hpp__setup_sample(
		NAME         RAII_${TARGET_NAME}
		FOLDER       RAII_Samples
		PCH_REUSE    utils
		HEADERS      ${TARGET_HEADERS}
		SOURCES      ${TARGET_SOURCES}
		LIBS         utils )
endfunction()

function( vulkan_hpp__setup_test )
	set( options CXX_MODULE )
	set( oneValueArgs NAME )
	set( multiValueArgs LIBRARIES COMPILE_DEFINITIONS )
	cmake_parse_arguments( TARGET "${options}" "${oneValueArgs}" "${multiValueArgs}" ${ARGN} )

	if( NOT TARGET_NAME )
		message( FATAL_ERROR "NAME must be defined in vulkan_hpp__setup_test" )
	endif()

	set( CPP_FILE ${TARGET_NAME}.cpp )
	if ( TARGET_CXX_MODULE )
		set( TARGET_NAME ${TARGET_NAME}_module )
	endif()

	vulkan_hpp__setup_project( NAME ${TARGET_NAME} )
	add_executable( ${TARGET_NAME} ${CPP_FILE} )

	# use a variant for the module version
	if( TARGET_CXX_MODULE )
		set_target_properties( ${TARGET_NAME} PROPERTIES CXX_SCAN_FOR_MODULES ON )

		# set up new vulkan module when custom compile definitions are needed
		list( LENGTH TARGET_COMPILE_DEFINITIONS COMPILE_DEFINITIONS_LENGTH )
		if ( COMPILE_DEFINITIONS_LENGTH GREATER 0 )
			vulkan_hpp__setup_vulkan_module( NAME ${TARGET_NAME}_VulkanHppModule
				FILE_SET_NAME vulkan_module_file
				FILE_SET "${CMAKE_CURRENT_FUNCTION_LIST_DIR}/vulkan/vulkan.cppm" ) # TODO: respect VULKAN_HPP_BUILD_WITH_LOCAL_VULKAN_HPP
			target_compile_definitions( ${TARGET_NAME}_VulkanHppModule PUBLIC ${TARGET_COMPILE_DEFINITIONS} )
			set_target_properties( ${TARGET_NAME}_VulkanHppModule PROPERTIES CXX_STANDARD_REQUIRED ON FOLDER "Tests" )
			target_link_libraries( ${TARGET_NAME} PRIVATE ${TARGET_NAME}_VulkanHppModule )
		else()
			target_link_libraries( ${TARGET_NAME} PRIVATE Vulkan::HppModule )
		endif()
		# set macro to hint usage of the vulkan module, it is up to the test source file to respect this
		target_compile_definitions( ${TARGET_NAME} PUBLIC VULKAN_HPP_USE_CXX_MODULE )
	else()
		target_link_libraries( ${TARGET_NAME} PUBLIC Vulkan::Hpp )
		target_compile_definitions( ${TARGET_NAME} PUBLIC ${TARGET_COMPILE_DEFINITIONS} )
	endif()

	vulkan_hpp__setup_platform( NAME ${TARGET_NAME} )
	vulkan_hpp__setup_warning_level( NAME ${TARGET_NAME} )

	set_target_properties( ${TARGET_NAME} PROPERTIES CXX_STANDARD_REQUIRED ON FOLDER "Tests" )
	target_link_libraries( ${TARGET_NAME} PRIVATE ${TARGET_LIBRARIES} )
endfunction()

function( vulkan_hpp__setup_ctest )
	set( options CXX_MODULE IMPORT_STD )
	set( oneValueArgs NAME )
	set( multiValueArgs )
	cmake_parse_arguments( TARGET "${options}" "${oneValueArgs}" "${multiValueArgs}" ${ARGN} )

	# test to execute will be the passed NAME
	set(TARGET_TEST ${TARGET_NAME})

	# change target name to reflect module setup
	if ( TARGET_CXX_MODULE )
		set(TARGET_NAME "MODULE_${TARGET_NAME}")
	endif()
	if ( TARGET_IMPORT_STD )
		set(TARGET_NAME "STD_${TARGET_NAME}")
	endif()

	# TODO: forward VULKAN_HPP_NO_STD_MODULE
	# create isolated test environment
	add_test(NAME ${TARGET_NAME}
		COMMAND ${CMAKE_CTEST_COMMAND}
			--build-and-test
				"${CMAKE_CURRENT_FUNCTION_LIST_DIR}/tests/${TARGET_TEST}"
				"${CMAKE_CURRENT_BINARY_DIR}/tests/${TARGET_NAME}"
			--build-generator ${CMAKE_GENERATOR}
			--build-options
				-D TARGET_NAME=${TARGET_NAME}
				-D TARGET_TEST=${TARGET_TEST}
				# forward vulkan options
				-D VULKAN_HPP_PRECOMPILE=${VULKAN_HPP_PRECOMPILE}
				-D VULKAN_HPP_RUN_GENERATOR=OFF
				-D VULKAN_HPP_GENERATOR_BUILD=OFF
				-D VULKAN_HPP_SAMPLES_BUILD=OFF
				-D VULKAN_HPP_TESTS_BUILD=OFF
				-D VULKAN_HPP_BUILD_WITH_LOCAL_VULKAN_HPP=${VULKAN_HPP_BUILD_WITH_LOCAL_VULKAN_HPP}
				-D VULKAN_HPP_ENABLE_CPP20_MODULES=${TARGET_CXX_MODULE}
				-D VULKAN_HPP_ENABLE_STD_MODULE=${TARGET_IMPORT_STD}
				# forward specific compile definitions
				-D VULKAN_HPP_DISABLE_ENHANCED_MODE=${VULKAN_HPP_DISABLE_ENHANCED_MODE}
				-D VULKAN_HPP_DISPATCH_LOADER_DYNAMIC=${VULKAN_HPP_DISPATCH_LOADER_DYNAMIC}
				-D VULKAN_HPP_FLAGS_MASK_TYPE_AS_PUBLIC=${VULKAN_HPP_FLAGS_MASK_TYPE_AS_PUBLIC}
				-D VULKAN_HPP_HANDLES_MOVE_EXCHANGE=${VULKAN_HPP_HANDLES_MOVE_EXCHANGE}
				-D VULKAN_HPP_NO_CONSTRUCTORS=${VULKAN_HPP_NO_CONSTRUCTORS}
				-D VULKAN_HPP_NO_EXCEPTIONS=${VULKAN_HPP_NO_EXCEPTIONS}
				-D VULKAN_HPP_NO_NODISCARD_WARNINGS=${VULKAN_HPP_NO_NODISCARD_WARNINGS}
				-D VULKAN_HPP_NO_SETTERS=${VULKAN_HPP_NO_SETTERS}
				-D VULKAN_HPP_NO_SMART_HANDLE=${VULKAN_HPP_NO_SMART_HANDLE}
				-D VULKAN_HPP_NO_SPACESHIP_OPERATOR=${VULKAN_HPP_NO_SPACESHIP_OPERATOR}
				-D VULKAN_HPP_NO_TO_STRING=${VULKAN_HPP_NO_TO_STRING}
				-D VULKAN_HPP_NO_WIN32_PROTOTYPES=${VULKAN_HPP_NO_WIN32_PROTOTYPES}
				-D VULKAN_HPP_RAII_NO_EXCEPTIONS=${VULKAN_HPP_RAII_NO_EXCEPTIONS}
				-D VULKAN_HPP_SMART_HANDLE_IMPLICIT_CAST=${VULKAN_HPP_SMART_HANDLE_IMPLICIT_CAST}
				-D VULKAN_HPP_TYPESAFE_CONVERSION=${VULKAN_HPP_TYPESAFE_CONVERSION}
				-D VULKAN_HPP_USE_REFLECT=${VULKAN_HPP_USE_REFLECT}
				# forward compiler setup
				-D CMAKE_BUILD_TYPE=${CMAKE_BUILD_TYPE}
				-D CMAKE_CXX_STANDARD=${CMAKE_CXX_STANDARD}
				-D CMAKE_CXX_COMPILER=${CMAKE_CXX_COMPILER})
endfunction()

function( vulkan_hpp__setup_ctest_project )
	set( options VIDEO )
	set( oneValueArgs NAME )
	set( multiValueArgs )
	cmake_parse_arguments( TARGET "${options}" "${oneValueArgs}" "${multiValueArgs}" ${ARGN} )

	# TARGET_NAME and TARGET_TEST are variables set in the specific test instance (see vulkan_hpp__setup_ctest)
	add_executable( ${TARGET_NAME} "${TARGET_TEST}.cpp" )
	vulkan_hpp__setup_warning_level( NAME ${TARGET_NAME} )
	if ( VULKAN_HPP_ENABLE_CPP20_MODULES )
		if( TARGET_VIDEO )
			target_link_libraries( ${TARGET_NAME} PRIVATE Vulkan::VideoHppModule )
		else()
			target_link_libraries( ${TARGET_NAME} PRIVATE Vulkan::HppModule )
		endif()
		target_compile_definitions( ${TARGET_NAME} PRIVATE VULKAN_HPP_USE_CXX_MODULE )
		set_target_properties( ${TARGET_NAME} PROPERTIES CXX_SCAN_FOR_MODULES ON )
	else()
		target_link_libraries( ${TARGET_NAME} PRIVATE Vulkan::Hpp )
	endif()
endfunction()

# create Vulkan::Hpp and possibly Vulkan::HppModule targets
vulkan_hpp__setup_vulkan_targets()

if( VULKAN_HPP_SAMPLES_BUILD OR VULKAN_HPP_TESTS_BUILD )
	# external libraries
	find_package( glm QUIET )
	if( NOT glm_FOUND )
		add_subdirectory( glm )
	endif()

	find_package( glfw3 QUIET )
	if( NOT glfw3_FOUND )
		set( GLFW_BUILD_EXAMPLES OFF )
		set( GLFW_BUILD_TESTS OFF )
		add_subdirectory( glfw )
	endif()

	find_package( glslang QUIET )
	if( NOT glslang_FOUND )
		set( ENABLE_OPT OFF ) # could use ALLOW_EXTERNAL_SPIRV_TOOLS=ON instead
		add_subdirectory( glslang )
	endif()

	add_subdirectory( samples/utils )
	add_subdirectory( RAII_Samples/utils )
endif()

if( VULKAN_HPP_SAMPLES_BUILD )
	# samples
	add_subdirectory( samples )
	add_subdirectory( RAII_Samples )
endif()

if( VULKAN_HPP_TESTS_BUILD )
	enable_testing()
	add_subdirectory( tests )
endif()

if( ${VULKAN_HPP_INSTALL} )
	include( GNUInstallDirs )

	set( VK_GENERATED_VULKAN_HEADERS
		${VulkanHeaders_INCLUDE_DIR}/vulkan/vulkan_enums.hpp
		${VulkanHeaders_INCLUDE_DIR}/vulkan/vulkan_format_traits.hpp
		${VulkanHeaders_INCLUDE_DIR}/vulkan/vulkan_funcs.hpp
		${VulkanHeaders_INCLUDE_DIR}/vulkan/vulkan_handles.hpp
		${VulkanHeaders_INCLUDE_DIR}/vulkan/vulkan_hash.hpp
		${VulkanHeaders_INCLUDE_DIR}/vulkan/vulkan_hpp_macros.hpp
		${VulkanHeaders_INCLUDE_DIR}/vulkan/vulkan_raii.hpp
		${VulkanHeaders_INCLUDE_DIR}/vulkan/vulkan_static_assertions.hpp
		${VulkanHeaders_INCLUDE_DIR}/vulkan/vulkan_structs.hpp
		${VulkanHeaders_INCLUDE_DIR}/vulkan/vulkan_to_string.hpp
		${VulkanHeaders_INCLUDE_DIR}/vulkan/vulkan_video.hpp
		${VulkanHeaders_INCLUDE_DIR}/vulkan/vulkan.cppm
		${VulkanHeaders_INCLUDE_DIR}/vulkan/vulkan_video.cppm
		${VulkanHeaders_INCLUDE_DIR}/vulkan/vulkan.hpp
	)
	install( FILES ${VK_GENERATED_VULKAN_HEADERS} DESTINATION ${CMAKE_INSTALL_INCLUDEDIR}/vulkan )

endif()<|MERGE_RESOLUTION|>--- conflicted
+++ resolved
@@ -24,12 +24,8 @@
 # (INCLUDING NEGLIGENCE OR OTHERWISE) ARISING IN ANY WAY OUT OF THE USE
 # OF THIS SOFTWARE, EVEN IF ADVISED OF THE POSSIBILITY OF SUCH DAMAGE.
 
-<<<<<<< HEAD
-cmake_minimum_required( VERSION 3.13 )
-=======
 cmake_minimum_required( VERSION 3.22 )
 include( CMakeDependentOption )
->>>>>>> 75e7718a
 project( VulkanHppGenerator LANGUAGES CXX )
 
 if ( NOT DEFINED CMAKE_CXX_STANDARD AND PROJECT_IS_TOP_LEVEL )
@@ -37,7 +33,7 @@
 endif()
 
 # all the options for this project
-option( VULKAN_HPP_PRECOMPILE "Precompile vulkan.hpp and vulkan_raii.hpp for sample builds" ON )
+option( VULKAN_HPP_PRECOMPILE "Precompile vulkan.hpp and vulkan_raii.hpp for sample builds" OFF )
 option( VULKAN_HPP_RUN_GENERATOR "Run the HPP generator" OFF )
 option( VULKAN_HPP_GENERATOR_BUILD "Build the HPP generator" ${PROJECT_IS_TOP_LEVEL} )
 option( VULKAN_HPP_SAMPLES_BUILD "Build samples" OFF )
@@ -209,105 +205,6 @@
 	add_custom_target( build_video_hpp ALL DEPENDS "${vulkan_video_hpp}" "${video_spec}" )
 endif()
 
-<<<<<<< HEAD
-=======
-# Create Vulkan-Hpp interface target
-add_library( VulkanHpp INTERFACE )
-add_library( Vulkan::Hpp ALIAS VulkanHpp )
-target_include_directories( VulkanHpp INTERFACE "${CMAKE_CURRENT_SOURCE_DIR}" )
-if( VULKAN_HPP_RUN_GENERATOR )
-	add_dependencies( VulkanHpp build_vulkan_hpp build_video_hpp )
-endif()
-
-# set up compile definitions
-if( VULKAN_HPP_DISABLE_ENHANCED_MODE )
-	target_compile_definitions(VulkanHpp INTERFACE "VULKAN_HPP_DISABLE_ENHANCED_MODE" )
-endif()
-if( VK_NO_PROTOTYPES )
-	target_compile_definitions(VulkanHpp INTERFACE "VK_NO_PROTOTYPES" )
-endif()
-if( VULKAN_HPP_DISPATCH_LOADER_DYNAMIC )
-	target_compile_definitions(VulkanHpp INTERFACE "VULKAN_HPP_DISPATCH_LOADER_DYNAMIC" )
-	if( UNIX )
-		target_link_libraries( VulkanHpp INTERFACE ${CMAKE_DL_LIBS} )
-	endif()
-else()
-	find_package( Vulkan )
-	if ( Vulkan_FOUND )
-		target_link_libraries( VulkanHpp INTERFACE ${Vulkan_LIBRARIES} )
-	else()
-		message(WARNING "Could not link to vulkan-1 libraries, consider using VULKAN_HPP_DISPATCH_LOADER_DYNAMIC")
-	endif()
-endif()
-if( VULKAN_HPP_USE_REFLECT )
-	target_compile_definitions(VulkanHpp INTERFACE "VULKAN_HPP_USE_REFLECT" )
-endif()
-if( NOT VULKAN_HPP_TYPESAFE_CONVERSION )
-	target_compile_definitions(VulkanHpp INTERFACE "VULKAN_HPP_TYPESAFE_CONVERSION=0" )
-endif()
-if( VULKAN_HPP_HANDLES_MOVE_EXCHANGE )
-	target_compile_definitions(VulkanHpp INTERFACE "VULKAN_HPP_HANDLES_MOVE_EXCHANGE" )
-endif()
-if( VULKAN_HPP_FLAGS_MASK_TYPE_AS_PUBLIC )
-	target_compile_definitions(VulkanHpp INTERFACE "VULKAN_HPP_FLAGS_MASK_TYPE_AS_PUBLIC" )
-endif()
-if( VULKAN_HPP_HANDLE_ERROR_OUT_OF_DATE_AS_SUCCESS )
-	target_compile_definitions(VulkanHpp INTERFACE "VULKAN_HPP_HANDLE_ERROR_OUT_OF_DATE_AS_SUCCESS" )
-endif()
-if( VULKAN_HPP_SMART_HANDLE_IMPLICIT_CAST )
-	target_compile_definitions(VulkanHpp INTERFACE "VULKAN_HPP_SMART_HANDLE_IMPLICIT_CAST" )
-endif()
-if( VULKAN_HPP_NO_SETTERS )
-	target_compile_definitions(VulkanHpp INTERFACE "VULKAN_HPP_NO_SETTERS" )
-endif()
-if( VULKAN_HPP_NO_TO_STRING )
-	target_compile_definitions(VulkanHpp INTERFACE "VULKAN_HPP_NO_TO_STRING" )
-endif()
-if( VULKAN_HPP_NO_EXCEPTIONS )
-	target_compile_definitions(VulkanHpp INTERFACE "VULKAN_HPP_NO_EXCEPTIONS" )
-endif()
-if( VULKAN_HPP_NO_CONSTRUCTORS )
-	target_compile_definitions(VulkanHpp INTERFACE "VULKAN_HPP_NO_CONSTRUCTORS" )
-endif()
-if( VULKAN_HPP_NO_SMART_HANDLE )
-	target_compile_definitions(VulkanHpp INTERFACE "VULKAN_HPP_NO_SMART_HANDLE" )
-endif()
-if( VULKAN_HPP_RAII_NO_EXCEPTIONS )
-	target_compile_definitions(VulkanHpp INTERFACE "VULKAN_HPP_RAII_NO_EXCEPTIONS" )
-endif()
-if( VULKAN_HPP_NO_WIN32_PROTOTYPES )
-	target_compile_definitions(VulkanHpp INTERFACE "VULKAN_HPP_NO_WIN32_PROTOTYPES" )
-endif()
-if( VULKAN_HPP_NO_NODISCARD_WARNINGS )
-	target_compile_definitions(VulkanHpp INTERFACE "VULKAN_HPP_NO_NODISCARD_WARNINGS" )
-endif()
-if( VULKAN_HPP_NO_SPACESHIP_OPERATOR )
-	target_compile_definitions(VulkanHpp INTERFACE "VULKAN_HPP_NO_SPACESHIP_OPERATOR" )
-endif()
-
-function( vulkan_hpp__setup_vulkan_include )
-	set( options )
-	set( oneValueArgs NAME )
-	set( multiValueArgs )
-	cmake_parse_arguments( TARGET "{options}" "${oneValueArgs}" "${multiValueArgs}" ${ARGN} )
-
-	if( VULKAN_HPP_BUILD_WITH_LOCAL_VULKAN_HPP )
-		# Vulkan C++ headers
-		target_link_libraries( ${TARGET_NAME} PUBLIC Vulkan::Hpp )
-
-		# Vulkan C headers
-		if ( EXISTS "${CMAKE_CURRENT_FUNCTION_LIST_DIR}/Vulkan-Headers/include" )
-			target_include_directories( VulkanHpp INTERFACE "${CMAKE_CURRENT_FUNCTION_LIST_DIR}/Vulkan-Headers/include" )
-		else()
-			message( WARNING "Could not find vulkan C headers locally, pull the Vulkan-Headers submodule or disable VULKAN_HPP_BUILD_WITH_LOCAL_VULKAN_HPP" )
-		endif()
-	else()
-		find_package( Vulkan REQUIRED )
-		target_include_directories( ${TARGET_NAME} PUBLIC "${Vulkan_INCLUDE_DIRS}" )
-	endif()
-endfunction()
-
->>>>>>> 75e7718a
 function( vulkan_hpp__setup_vulkan_module )
 	set( options )
 	set( oneValueArgs NAME FILE_SET_NAME )
@@ -343,7 +240,6 @@
 	target_link_libraries( ${TARGET_NAME} PUBLIC Vulkan::Hpp )
 endfunction()
 
-<<<<<<< HEAD
 function( vulkan_hpp__setup_vulkan_targets )
 	# Create Vulkan-Hpp interface target
 	add_library( VulkanHpp INTERFACE )
@@ -378,7 +274,7 @@
 		if ( Vulkan_FOUND )
 			target_link_libraries( VulkanHpp INTERFACE ${Vulkan_LIBRARIES} )
 		else()
-			message(WARNING "Could not link to vulkan-1 libraries, consider using VULKAN_HPP_DISPATCH_LOADER_DYNAMIC")
+			message(WARNING "Could not link to system Vulkan libraries, consider using VULKAN_HPP_DISPATCH_LOADER_DYNAMIC")
 		endif()
 	endif()
 	if( VULKAN_HPP_USE_REFLECT )
@@ -393,6 +289,9 @@
 	if( VULKAN_HPP_FLAGS_MASK_TYPE_AS_PUBLIC )
 		target_compile_definitions(VulkanHpp INTERFACE "VULKAN_HPP_FLAGS_MASK_TYPE_AS_PUBLIC" )
 	endif()
+	if( VULKAN_HPP_HANDLE_ERROR_OUT_OF_DATE_AS_SUCCESS )
+		target_compile_definitions(VulkanHpp INTERFACE "VULKAN_HPP_HANDLE_ERROR_OUT_OF_DATE_AS_SUCCESS" )
+	endif()
 	if( VULKAN_HPP_SMART_HANDLE_IMPLICIT_CAST )
 		target_compile_definitions(VulkanHpp INTERFACE "VULKAN_HPP_SMART_HANDLE_IMPLICIT_CAST" )
 	endif()
@@ -425,38 +324,18 @@
 	endif()
 
 	# Build Vulkan-Hpp as a module
-	if( VULKAN_HPP_ENABLE_CPP20_MODULES )
-		if ( VULKAN_HPP_ENABLE_STD_MODULE AND CMAKE_VERSION VERSION_LESS "3.30" )
-			message( FATAL_ERROR "Vulkan-Hpp: C++20 modules with import std require CMake 3.30 or later" )
-		elseif ( CMAKE_VERSION VERSION_LESS "3.28" )
-			message( FATAL_ERROR "Vulkan-Hpp: C++20 modules require CMake 3.28 or later" )
-		endif()
-
+	if( VULKAN_HPP_BUILD_CXX_MODULE )
 		# create targets providing VulkanHpp and VulkanVideoHpp as C++20 modules
 		vulkan_hpp__setup_vulkan_module( NAME VulkanHppModule
 			FILE_SET_NAME vulkan_module_file
-			FILE_SET "${CMAKE_CURRENT_FUNCTION_LIST_DIR}/vulkan/vulkan.cppm"
-			ALIAS Vulkan::HppModule ) # TODO: respect VULKAN_HPP_BUILD_WITH_LOCAL_VULKAN_HPP
+			FILE_SET vulkan/vulkan.cppm
+			ALIAS Vulkan::HppModule )
 		vulkan_hpp__setup_vulkan_module( NAME VulkanVideoHppModule
 			FILE_SET_NAME vulkan_video_module_file
-			FILE_SET "${CMAKE_CURRENT_FUNCTION_LIST_DIR}/vulkan/vulkan_video.cppm"
+			FILE_SET vulkan/vulkan_video.cppm
 			ALIAS Vulkan::VideoHppModule )
 	endif()
 endfunction()
-=======
-# Build Vulkan-Hpp as a module
-if( VULKAN_HPP_BUILD_CXX_MODULE )
-	# create targets providing VulkanHpp and VulkanVideoHpp as C++ named modules
-	vulkan_hpp__setup_vulkan_module( NAME VulkanHppModule
-		FILE_SET_NAME vulkan_module_file
-		FILE_SET vulkan/vulkan.cppm
-		ALIAS Vulkan::HppModule ) # TODO: respect VULKAN_HPP_BUILD_WITH_LOCAL_VULKAN_HPP
-	vulkan_hpp__setup_vulkan_module( NAME VulkanVideoHppModule
-		FILE_SET_NAME vulkan_video_module_file
-		FILE_SET vulkan/vulkan_video.cppm
-		ALIAS Vulkan::VideoHppModule )
-endif()
->>>>>>> 75e7718a
 
 function( vulkan_hpp__setup_platform )
 	set( options )
@@ -641,7 +520,7 @@
 		if ( COMPILE_DEFINITIONS_LENGTH GREATER 0 )
 			vulkan_hpp__setup_vulkan_module( NAME ${TARGET_NAME}_VulkanHppModule
 				FILE_SET_NAME vulkan_module_file
-				FILE_SET "${CMAKE_CURRENT_FUNCTION_LIST_DIR}/vulkan/vulkan.cppm" ) # TODO: respect VULKAN_HPP_BUILD_WITH_LOCAL_VULKAN_HPP
+				FILE_SET "${CMAKE_CURRENT_FUNCTION_LIST_DIR}/vulkan/vulkan.cppm" )
 			target_compile_definitions( ${TARGET_NAME}_VulkanHppModule PUBLIC ${TARGET_COMPILE_DEFINITIONS} )
 			set_target_properties( ${TARGET_NAME}_VulkanHppModule PROPERTIES CXX_STANDARD_REQUIRED ON FOLDER "Tests" )
 			target_link_libraries( ${TARGET_NAME} PRIVATE ${TARGET_NAME}_VulkanHppModule )
@@ -679,7 +558,6 @@
 		set(TARGET_NAME "STD_${TARGET_NAME}")
 	endif()
 
-	# TODO: forward VULKAN_HPP_NO_STD_MODULE
 	# create isolated test environment
 	add_test(NAME ${TARGET_NAME}
 		COMMAND ${CMAKE_CTEST_COMMAND}
@@ -697,12 +575,12 @@
 				-D VULKAN_HPP_SAMPLES_BUILD=OFF
 				-D VULKAN_HPP_TESTS_BUILD=OFF
 				-D VULKAN_HPP_BUILD_WITH_LOCAL_VULKAN_HPP=${VULKAN_HPP_BUILD_WITH_LOCAL_VULKAN_HPP}
-				-D VULKAN_HPP_ENABLE_CPP20_MODULES=${TARGET_CXX_MODULE}
-				-D VULKAN_HPP_ENABLE_STD_MODULE=${TARGET_IMPORT_STD}
+				-D VULKAN_HPP_BUILD_CXX_MODULE=${VULKAN_HPP_BUILD_CXX_MODULE}
 				# forward specific compile definitions
 				-D VULKAN_HPP_DISABLE_ENHANCED_MODE=${VULKAN_HPP_DISABLE_ENHANCED_MODE}
 				-D VULKAN_HPP_DISPATCH_LOADER_DYNAMIC=${VULKAN_HPP_DISPATCH_LOADER_DYNAMIC}
 				-D VULKAN_HPP_FLAGS_MASK_TYPE_AS_PUBLIC=${VULKAN_HPP_FLAGS_MASK_TYPE_AS_PUBLIC}
+				-D VULKAN_HPP_HANDLE_ERROR_OUT_OF_DATE_AS_SUCCESS=${VULKAN_HPP_HANDLE_ERROR_OUT_OF_DATE_AS_SUCCESS}
 				-D VULKAN_HPP_HANDLES_MOVE_EXCHANGE=${VULKAN_HPP_HANDLES_MOVE_EXCHANGE}
 				-D VULKAN_HPP_NO_CONSTRUCTORS=${VULKAN_HPP_NO_CONSTRUCTORS}
 				-D VULKAN_HPP_NO_EXCEPTIONS=${VULKAN_HPP_NO_EXCEPTIONS}
