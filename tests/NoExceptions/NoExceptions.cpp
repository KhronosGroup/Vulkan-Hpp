--- conflicted
+++ resolved
@@ -17,12 +17,8 @@
 //                     Note: this is _no_ functional test!! Don't ever code this way!!
 
 #ifdef VULKAN_HPP_USE_CXX_MODULE
-<<<<<<< HEAD
 #include <cstdint>
-import vulkan_hpp;
-=======
-  import vulkan;
->>>>>>> cbf8b581
+import vulkan;
 #else
 #  include <vector>
 #  include <cstdint>
