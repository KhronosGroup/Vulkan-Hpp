// Copyright(c) 2023, NVIDIA CORPORATION. All rights reserved.
//
// Licensed under the Apache License, Version 2.0 (the "License");
// you may not use this file except in compliance with the License.
// You may obtain a copy of the License at
//
//     http://www.apache.org/licenses/LICENSE-2.0
//
// Unless required by applicable law or agreed to in writing, software
// distributed under the License is distributed on an "AS IS" BASIS,
// WITHOUT WARRANTIES OR CONDITIONS OF ANY KIND, either express or implied.
// See the License for the specific language governing permissions and
// limitations under the License.
//
// VulkanHpp Tests : EnableBetaExtensions
//                   Compile test with VK_ENABLE_BETA_EXTENSIONS defined

// ignore warning 4189: local variable is initialized but not referenced
#if defined( _MSC_VER )
#  pragma warning( disable : 4189 )
#endif
#if defined( __clang__ )
#  pragma clang diagnostic ignored "-Wunused-variable"
#elif defined( __GNUC__ )
#  pragma GCC diagnostic ignored "-Wunused-but-set-variable"
#  pragma GCC diagnostic ignored "-Wunused-variable"
#else
// unknow compiler... just ignore the warnings for yourselves ;)
#endif

#ifdef VULKAN_HPP_USE_CXX_MODULE
<<<<<<< HEAD
import vulkan_hpp;
=======
  import vulkan;
>>>>>>> cbf8b581
#else
# include <vulkan/vulkan.hpp>
#endif

#if VULKAN_HPP_DISPATCH_LOADER_DYNAMIC == 1
namespace vk {
  namespace detail {
    DispatchLoaderDynamic defaultDispatchLoaderDynamic;
  }
}
#endif

int main( int /*argc*/, char ** /*argv*/ )
{
  vk::PhysicalDevice physicalDevice;

  auto features = physicalDevice.getFeatures2<vk::PhysicalDeviceFeatures2, vk::PhysicalDevicePortabilitySubsetFeaturesKHR>();
  auto properties = physicalDevice.getProperties2<vk::PhysicalDeviceProperties2, vk::PhysicalDevicePortabilitySubsetPropertiesKHR>();
  return 0;
}<|MERGE_RESOLUTION|>--- conflicted
+++ resolved
@@ -29,11 +29,7 @@
 #endif
 
 #ifdef VULKAN_HPP_USE_CXX_MODULE
-<<<<<<< HEAD
-import vulkan_hpp;
-=======
-  import vulkan;
->>>>>>> cbf8b581
+import vulkan;
 #else
 # include <vulkan/vulkan.hpp>
 #endif
