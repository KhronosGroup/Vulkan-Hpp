# Copyright(c) 2015-2018, NVIDIA CORPORATION. All rights reserved.
#
# Redistribution and use in source and binary forms, with or without
# modification, are permitted provided that the following conditions
# are met:
#  * Redistributions of source code must retain the above copyright
#    notice, this list of conditions and the following disclaimer.
#  * Redistributions in binary form must reproduce the above copyright
#    notice, this list of conditions and the following disclaimer in the
#    documentation and/or other materials provided with the distribution.
#  * Neither the name of NVIDIA CORPORATION nor the names of its
#    contributors may be used to endorse or promote products derived
#    from this software without specific prior written permission.
#
# THIS SOFTWARE IS PROVIDED BY THE COPYRIGHT HOLDERS ``AS IS'' AND ANY
# EXPRESS OR IMPLIED WARRANTIES, INCLUDING, BUT NOT LIMITED TO, THE
# IMPLIED WARRANTIES OF MERCHANTABILITY AND FITNESS FOR A PARTICULAR
# PURPOSE ARE DISCLAIMED. IN NO EVENT SHALL THE COPYRIGHT OWNER OR
# CONTRIBUTORS BE LIABLE FOR ANY DIRECT, INDIRECT, INCIDENTAL, SPECIAL,
# EXEMPLARY, OR CONSEQUENTIAL DAMAGES (INCLUDING, BUT NOT LIMITED TO,
# PROCUREMENT OF SUBSTITUTE GOODS OR SERVICES; LOSS OF USE, DATA, OR
# PROFITS; OR BUSINESS INTERRUPTION) HOWEVER CAUSED AND ON ANY THEORY
# OF LIABILITY, WHETHER IN CONTRACT, STRICT LIABILITY, OR TORT
# (INCLUDING NEGLIGENCE OR OTHERWISE) ARISING IN ANY WAY OUT OF THE USE
# OF THIS SOFTWARE, EVEN IF ADVISED OF THE POSSIBILITY OF SUCH DAMAGE.

cmake_minimum_required( VERSION 3.22 )
include_guard()
include( CMakeDependentOption )
project( VulkanHppGenerator LANGUAGES CXX )

if( NOT DEFINED CMAKE_CXX_STANDARD AND PROJECT_IS_TOP_LEVEL )
	set( CMAKE_CXX_STANDARD 11 )
endif()

# all the options for this project
option( VULKAN_HPP_PRECOMPILE "Precompile vulkan.hpp and vulkan_raii.hpp for sample builds" OFF )
option( VULKAN_HPP_RUN_GENERATOR "Run the HPP generator" OFF )
option( VULKAN_HPP_GENERATOR_BUILD "Build the HPP generator" ${PROJECT_IS_TOP_LEVEL} )
option( VULKAN_HPP_SAMPLES_BUILD "Build samples" OFF )
option( VULKAN_HPP_TESTS_BUILD "Build tests" OFF )
option( VULKAN_HPP_TESTS_CTEST "Build tests for ctest, enabling wider test coverage" OFF )
option( VULKAN_HPP_BUILD_WITH_LOCAL_VULKAN_HPP "Build with local Vulkan headers" ON )
cmake_dependent_option( VULKAN_HPP_BUILD_CXX_MODULE "Build and test the C++ named module." ON [[ TARGET __CMAKE::CXX23 ]] OFF)

# options for vulkan hpp compile definitions (see https://github.com/KhronosGroup/Vulkan-Hpp/tree/main?tab=readme-ov-file#configuration-options for details)
option( VULKAN_HPP_DISABLE_ENHANCED_MODE "Disable all enhanced functionality apart from scoped enums, bitmasks, default initialization and vk::StructureChain" OFF )
option( VULKAN_HPP_DISPATCH_LOADER_DYNAMIC "Select the dynamic (ON) or static (OFF) dispatch loader (defaults to VK_NO_PROTOTYPES)" ${VK_NO_PROTOTYPES} )
option( VULKAN_HPP_FLAGS_MASK_TYPE_AS_PUBLIC "Change the m_mask access modifier in vk::Flags to public" OFF )
option( VULKAN_HPP_HANDLE_ERROR_OUT_OF_DATE_AS_SUCCESS "Handles VK_ERROR_OUT_OF_DATE_KHR like a success code" OFF )
option( VULKAN_HPP_HANDLES_MOVE_EXCHANGE "Enable 'm_handle = exchange( rhs.m_handle, {} )' in move constructors" OFF )
option( VULKAN_HPP_NO_CONSTRUCTORS "Remove constructors from structs and unions to enable C++20 designated initializers" OFF )
option( VULKAN_HPP_NO_DEFAULT_DISPATCHER "Remove the default dispatcher argument from functions, requiring manually specifying one" OFF )
option( VULKAN_HPP_NO_EXCEPTIONS "Do not throw exceptions when vulkan functions return an error code" OFF )
option( VULKAN_HPP_NO_NODISCARD_WARNINGS "Remove C++17 [[nodiscard]] from function signatures that return something" OFF )
option( VULKAN_HPP_NO_SETTERS "Remove setters for structs and unions" OFF )
option( VULKAN_HPP_NO_SMART_HANDLE "Remove the vk::UniqueHandle helper class" OFF )
option( VULKAN_HPP_NO_SPACESHIP_OPERATOR "Remove the C++20 <=> (spaceship) operator" OFF )
option( VULKAN_HPP_NO_TO_STRING "Remove inclusion of vulkan_to_string.hpp from vulkan.hpp" OFF )
option( VULKAN_HPP_NO_WIN32_PROTOTYPES "Remove HINSTANCE, LoadLibraryA and other symbols, which are declared if VULKAN_HPP_ENABLE_DYNAMIC_LOADER_TOOL is enabled on Win32" OFF )
option( VULKAN_HPP_RAII_NO_EXCEPTIONS "Do not throw exceptions when vulkan functions from vk::raii return an error code." OFF )
option( VULKAN_HPP_SMART_HANDLE_IMPLICIT_CAST "Enable implicit casts from vk::UniqueHandle and vk::SharedHandle to their matching vk::Handle" OFF )
option( VULKAN_HPP_TYPESAFE_CONVERSION "Enable copy constructors for non-dispatchable handles" ON )
option( VULKAN_HPP_USE_REFLECT "Adds reflect function to structures, which returns an iterable tuple" OFF )

# manually set VK_NO_PROTOTYPES if undefined
if( NOT DEFINED VK_NO_PROTOTYPES )
	set ( VK_NO_PROTOTYPES ${VULKAN_HPP_DISPATCH_LOADER_DYNAMIC} )
endif()

function( vulkan_hpp__setup_warning_level )
	set( options )
	set( oneValueArgs NAME )
	set( multiValueArgs )
	cmake_parse_arguments( TARGET "{options}" "${oneValueArgs}" "${multiValueArgs}" ${ARGN} )

	if( MSVC )
		target_compile_options(${TARGET_NAME} PRIVATE /W4 /WX )
		if( MSVC_VER GREATER_EQUAL 1910 )
			target_compile_options( ${TARGET_NAME} PRIVATE /permissive- )
		endif()
	else()
		target_compile_options( ${TARGET_NAME} PRIVATE -Wall -Wextra -Wpedantic -Werror )
	endif()
endfunction()

# Build Vulkan-Hpp and Video-Hpp generators
if( VULKAN_HPP_GENERATOR_BUILD )
	set_property( GLOBAL PROPERTY USE_FOLDERS ON )

	# look for the file vk.xml, the ultimate source of truth for vulkan, to generate the headers from
	if( NOT DEFINED VulkanRegistry_DIR )
		if( DEFINED VULKAN_HPP_VULKAN_HEADERS_SRC_DIR )
			set( VulkanRegistry_DIR "${VULKAN_HPP_VULKAN_HEADERS_SRC_DIR}/registry" )
		else()
			set( VulkanRegistry_DIR "${CMAKE_CURRENT_SOURCE_DIR}/Vulkan-Headers/registry" )
		endif()
	endif()
	file( TO_NATIVE_PATH ${VulkanRegistry_DIR}/vk.xml vk_spec )
	string( REPLACE "\\" "\\\\" vk_spec ${vk_spec} )

	# gather the tinyxml2 sources, to be used directly in the generator project
	if( NOT DEFINED VULKAN_HPP_TINYXML2_SRC_DIR )
		set( VULKAN_HPP_TINYXML2_SRC_DIR "${CMAKE_CURRENT_SOURCE_DIR}/tinyxml2" )
	endif()
	set( TINYXML2_SOURCES ${VULKAN_HPP_TINYXML2_SRC_DIR}/tinyxml2.cpp )
	set( TINYXML2_HEADERS ${VULKAN_HPP_TINYXML2_SRC_DIR}/tinyxml2.h )
	source_group( TinyXML2 FILES ${TINYXML2_HEADERS} ${TINYXML2_SOURCES} )

	# The generator executable
	add_executable( VulkanHppGenerator VulkanHppGenerator.cpp VulkanHppGenerator.hpp XMLHelper.hpp ${TINYXML2_SOURCES} ${TINYXML2_HEADERS} )
	vulkan_hpp__setup_warning_level( NAME VulkanHppGenerator )
	target_compile_definitions( VulkanHppGenerator PUBLIC BASE_PATH="${CMAKE_CURRENT_SOURCE_DIR}" VK_SPEC="${vk_spec}" )
	target_include_directories( VulkanHppGenerator PRIVATE ${VULKAN_HPP_TINYXML2_SRC_DIR} )
	set_target_properties( VulkanHppGenerator PROPERTIES CXX_STANDARD 20 CXX_STANDARD_REQUIRED ON )
	if( UNIX )
		target_link_libraries( VulkanHppGenerator PUBLIC pthread )
	endif()

	# The video generator executable
	add_executable( VideoHppGenerator VideoHppGenerator.cpp VideoHppGenerator.hpp XMLHelper.hpp ${TINYXML2_SOURCES} ${TINYXML2_HEADERS} )
	vulkan_hpp__setup_warning_level( NAME VideoHppGenerator )
	file( TO_NATIVE_PATH ${VulkanRegistry_DIR}/video.xml video_spec )
	string( REPLACE "\\" "\\\\" video_spec ${video_spec} )
	target_compile_definitions( VideoHppGenerator PUBLIC BASE_PATH="${CMAKE_CURRENT_SOURCE_DIR}" VIDEO_SPEC="${video_spec}" )
	target_include_directories( VideoHppGenerator PRIVATE  ${VULKAN_HPP_TINYXML2_SRC_DIR} )
	set_target_properties( VideoHppGenerator PROPERTIES CXX_STANDARD 20 CXX_STANDARD_REQUIRED ON )

	# find a clang-format version to format the generated header files
	find_program(CLANG_FORMAT_EXECUTABLE NAMES clang-format)
	if( CLANG_FORMAT_EXECUTABLE )
		# get the clang-format version string
		execute_process( COMMAND ${CLANG_FORMAT_EXECUTABLE} "--version" OUTPUT_VARIABLE clangFormatVersion )
		# filter out the actual version
		string( REGEX MATCH [0123456789.]+ clangFormatVersion "${clangFormatVersion}" )
		# we need at least version 7.0.0 !
		if( clangFormatVersion VERSION_LESS 7.0.0 )
			message( WARNING " Found too old clang-format version <" ${clangFormatVersion} ">, we need version 7 and up to nicely format vulkan.hpp and vulkan_raii.hpp" )
		else()
			message( STATUS " Found clang-format version <" ${clangFormatVersion} ">." )
			if( clangFormatVersion VERSION_LESS 11.0.0 )
				message( STATUS " Using .clang-format version 7." )
				file( READ ".clang-format_7" clangFormat )
			elseif( clangFormatVersion VERSION_LESS 12.0.0 )
				message( STATUS " Using .clang-format version 11." )
				file( READ ".clang-format_11" clangFormat )
			elseif( clangFormatVersion VERSION_LESS 13.0.0 )
				message( STATUS " Using .clang-format version 12." )
				file( READ ".clang-format_12" clangFormat )
			elseif( clangFormatVersion VERSION_LESS 14.0.0 )
				message( STATUS " Using .clang-format version 13." )
				file( READ ".clang-format_13" clangFormat )
			elseif( clangFormatVersion VERSION_LESS 15.0.0 )
				message( STATUS " Using .clang-format version 14." )
				file( READ ".clang-format_14" clangFormat )
			elseif( clangFormatVersion VERSION_LESS 16.0.0 )
				message( STATUS " Using .clang-format version 15." )
				file( READ ".clang-format_15" clangFormat )
			elseif( clangFormatVersion VERSION_LESS 17.0.0 )
				message( STATUS " Using .clang-format version 16." )
				file( READ ".clang-format_16" clangFormat )
			elseif( clangFormatVersion VERSION_LESS 18.0.0 )
				message( STATUS " Using .clang-format version 17." )
				file( READ ".clang-format_17" clangFormat )
			else()
				message(STATUS " Using .clang-format version 18." )
				file( READ ".clang-format_18" clangFormat )
			endif()
			file( WRITE ".clang-format" ${clangFormat} )
			target_compile_definitions( VulkanHppGenerator PUBLIC CLANG_FORMAT_EXECUTABLE="${CLANG_FORMAT_EXECUTABLE}" )
			target_compile_definitions( VideoHppGenerator PUBLIC CLANG_FORMAT_EXECUTABLE="${CLANG_FORMAT_EXECUTABLE}" )
		endif()
	else()
		message( WARNING " Could not find clang-format. Generated vulkan.hpp and vulkan_raii.hpp will not be nicely formatted." )
	endif()
endif()

# if the generators are to be run, add a custom commands and targets
if( VULKAN_HPP_RUN_GENERATOR )
	if( NOT DEFINED VulkanHeaders_INCLUDE_DIR )
		if( DEFINED VULKAN_HPP_PATH )
			set( VulkanHeaders_INCLUDE_DIR ${VULKAN_HPP_PATH} )
		else()
			set( VulkanHeaders_INCLUDE_DIR "${CMAKE_CURRENT_SOURCE_DIR}" )
		endif()
	endif()

	file( TO_NATIVE_PATH ${VulkanHeaders_INCLUDE_DIR}/vulkan/vulkan.hpp vulkan_hpp )
	string( REPLACE "\\" "\\\\" vulkan_hpp ${vulkan_hpp} )

	add_custom_command(
		COMMAND VulkanHppGenerator
		OUTPUT "${vulkan_hpp}"
		WORKING_DIRECTORY "${CMAKE_CURRENT_BINARY_DIR}"
		COMMENT "run VulkanHppGenerator"
		DEPENDS VulkanHppGenerator "${vk_spec}" )
	add_custom_target( build_vulkan_hpp ALL DEPENDS "${vulkan_hpp}" "${vk_spec}" )

	file( TO_NATIVE_PATH ${VulkanHeaders_INCLUDE_DIR}/vulkan/vulkan_video.hpp vulkan_video_hpp )
	string( REPLACE "\\" "\\\\" vulkan_video_hpp ${vulkan_video_hpp} )

	add_custom_command(
		COMMAND VideoHppGenerator
		OUTPUT "${vulkan_video_hpp}"
		WORKING_DIRECTORY "${CMAKE_CURRENT_BINARY_DIR}"
		COMMENT "run VideoHppGenerator"
		DEPENDS VideoHppGenerator "${video_spec}" )
	add_custom_target( build_video_hpp ALL DEPENDS "${vulkan_video_hpp}" "${video_spec}" )
endif()

function( vulkan_hpp__setup_vulkan_module )
	set( options )
	set( oneValueArgs NAME FILE_SET_NAME )
	set( multiValueArgs FILE_SET ALIAS )
	cmake_parse_arguments( TARGET "${options}" "${oneValueArgs}" "${multiValueArgs}" ${ARGN} )

	if ( NOT TARGET_NAME )
		message( FATAL_ERROR "NAME must be defined in vulkan_hpp__setup_module" )
	endif()

	add_library( ${TARGET_NAME} )
	foreach( TARGET_ALIAS_NAME IN LISTS TARGET_ALIAS )
		add_library(${TARGET_ALIAS_NAME} ALIAS ${TARGET_NAME})
	endforeach()

	target_compile_features( ${TARGET_NAME} PUBLIC cxx_std_23 )
	set_target_properties( ${TARGET_NAME} PROPERTIES CXX_MODULE_STD ON )

	if ( NOT TARGET_FILE_SET )
		message( FATAL_ERROR "FILE_SET must be defined in vulkan_hpp__setup_module" )
	endif()

	list(LENGTH TARGET_FILE_SET TARGET_FILE_SET_LENGTH)
	if ( TARGET_FILE_SET_LENGTH LESS 1 )
		message(FATAL_ERROR "FILE_SET in vulkan_hpp__setup_module must at least one source file")
	endif()

	target_sources( ${TARGET_NAME} PUBLIC
		FILE_SET ${TARGET_FILE_SET_NAME}
		BASE_DIRS ${CMAKE_CURRENT_FUNCTION_LIST_DIR}
		TYPE CXX_MODULES
		FILES ${TARGET_FILE_SET} )
	target_link_libraries( ${TARGET_NAME} PUBLIC Vulkan::Hpp )
endfunction()

<<<<<<< HEAD
function( vulkan_hpp__setup_vulkan_targets )
	# Create Vulkan-Hpp interface target
	add_library( VulkanHpp INTERFACE )
	add_library( Vulkan::Hpp ALIAS VulkanHpp )
	if( VULKAN_HPP_BUILD_WITH_LOCAL_VULKAN_HPP )
		# Vulkan C++ headers
		target_include_directories( VulkanHpp INTERFACE "${CMAKE_CURRENT_FUNCTION_LIST_DIR}" )
		# Vulkan C headers
		target_include_directories( VulkanHpp INTERFACE "${CMAKE_CURRENT_FUNCTION_LIST_DIR}/Vulkan-Headers/include" )
	else()
		find_package( Vulkan REQUIRED )
		target_include_directories( ${TARGET_NAME} PUBLIC "${Vulkan_INCLUDE_DIRS}" )
	endif()
	if( VULKAN_HPP_RUN_GENERATOR )
		add_dependencies( VulkanHpp build_vulkan_hpp build_video_hpp )
	endif()

	# set up compile definitions
	if( VULKAN_HPP_DISABLE_ENHANCED_MODE )
		target_compile_definitions(VulkanHpp INTERFACE "VULKAN_HPP_DISABLE_ENHANCED_MODE" )
	endif()
	if( VK_NO_PROTOTYPES )
		target_compile_definitions(VulkanHpp INTERFACE "VK_NO_PROTOTYPES" )
	endif()
	if( VULKAN_HPP_DISPATCH_LOADER_DYNAMIC )
		target_compile_definitions(VulkanHpp INTERFACE "VULKAN_HPP_DISPATCH_LOADER_DYNAMIC" )
		if( UNIX )
			target_link_libraries( VulkanHpp INTERFACE ${CMAKE_DL_LIBS} )
		endif()
	else()
		find_package( Vulkan )
		if ( Vulkan_FOUND )
			target_link_libraries( VulkanHpp INTERFACE ${Vulkan_LIBRARIES} )
		else()
			message(WARNING "Could not link to system Vulkan libraries, consider using VULKAN_HPP_DISPATCH_LOADER_DYNAMIC")
		endif()
	endif()
	if( VULKAN_HPP_USE_REFLECT )
		target_compile_definitions(VulkanHpp INTERFACE "VULKAN_HPP_USE_REFLECT" )
	endif()
	if( NOT VULKAN_HPP_TYPESAFE_CONVERSION )
		target_compile_definitions(VulkanHpp INTERFACE "VULKAN_HPP_TYPESAFE_CONVERSION=0" )
	endif()
	if( VULKAN_HPP_HANDLES_MOVE_EXCHANGE )
		target_compile_definitions(VulkanHpp INTERFACE "VULKAN_HPP_HANDLES_MOVE_EXCHANGE" )
	endif()
	if( VULKAN_HPP_FLAGS_MASK_TYPE_AS_PUBLIC )
		target_compile_definitions(VulkanHpp INTERFACE "VULKAN_HPP_FLAGS_MASK_TYPE_AS_PUBLIC" )
	endif()
	if( VULKAN_HPP_HANDLE_ERROR_OUT_OF_DATE_AS_SUCCESS )
		target_compile_definitions(VulkanHpp INTERFACE "VULKAN_HPP_HANDLE_ERROR_OUT_OF_DATE_AS_SUCCESS" )
	endif()
	if( VULKAN_HPP_SMART_HANDLE_IMPLICIT_CAST )
		target_compile_definitions(VulkanHpp INTERFACE "VULKAN_HPP_SMART_HANDLE_IMPLICIT_CAST" )
	endif()
	if( VULKAN_HPP_NO_SETTERS )
		target_compile_definitions(VulkanHpp INTERFACE "VULKAN_HPP_NO_SETTERS" )
	endif()
	if( VULKAN_HPP_NO_TO_STRING )
		target_compile_definitions(VulkanHpp INTERFACE "VULKAN_HPP_NO_TO_STRING" )
	endif()
	if( VULKAN_HPP_NO_EXCEPTIONS )
		target_compile_definitions(VulkanHpp INTERFACE "VULKAN_HPP_NO_EXCEPTIONS" )
	endif()
	if( VULKAN_HPP_NO_CONSTRUCTORS )
		target_compile_definitions(VulkanHpp INTERFACE "VULKAN_HPP_NO_CONSTRUCTORS" )
	endif()
	if( VULKAN_HPP_NO_DEFAULT_DISPATCHER )
		target_compile_definitions(VulkanHpp INTERFACE "VULKAN_HPP_NO_DEFAULT_DISPATCHER" )
	endif()
	if( VULKAN_HPP_NO_SMART_HANDLE )
		target_compile_definitions(VulkanHpp INTERFACE "VULKAN_HPP_NO_SMART_HANDLE" )
	endif()
	if( VULKAN_HPP_RAII_NO_EXCEPTIONS )
		target_compile_definitions(VulkanHpp INTERFACE "VULKAN_HPP_RAII_NO_EXCEPTIONS" )
	endif()
	if( VULKAN_HPP_NO_WIN32_PROTOTYPES )
		target_compile_definitions(VulkanHpp INTERFACE "VULKAN_HPP_NO_WIN32_PROTOTYPES" )
	endif()
	if( VULKAN_HPP_NO_NODISCARD_WARNINGS )
		target_compile_definitions(VulkanHpp INTERFACE "VULKAN_HPP_NO_NODISCARD_WARNINGS" )
	endif()
	if( VULKAN_HPP_NO_SPACESHIP_OPERATOR )
		target_compile_definitions(VulkanHpp INTERFACE "VULKAN_HPP_NO_SPACESHIP_OPERATOR" )
	endif()

	# Build Vulkan-Hpp as a module
	if( VULKAN_HPP_BUILD_CXX_MODULE )
		# create targets providing VulkanHpp and VulkanVideoHpp as C++20 modules
		vulkan_hpp__setup_vulkan_module( NAME VulkanHppModule
			FILE_SET_NAME vulkan_module_file
			FILE_SET "${CMAKE_CURRENT_FUNCTION_LIST_DIR}/vulkan/vulkan.cppm"
			ALIAS Vulkan::HppModule )
		vulkan_hpp__setup_vulkan_module( NAME VulkanVideoHppModule
			FILE_SET_NAME vulkan_video_module_file
			FILE_SET "${CMAKE_CURRENT_FUNCTION_LIST_DIR}/vulkan/vulkan_video.cppm"
			ALIAS Vulkan::VideoHppModule )
	endif()
endfunction()
=======
# Build Vulkan-Hpp as a module
if( VULKAN_HPP_BUILD_CXX_MODULE )
	# create targets providing VulkanHpp and VulkanVideoHpp as C++ named modules
	vulkan_hpp__setup_vulkan_module( NAME VulkanHppModule
		FILE_SET_NAME vulkan_module_file
		FILE_SET
			vulkan/vulkan.cppm
			vulkan/vulkan_video.cppm
		ALIAS Vulkan::HppModule ) # TODO: respect VULKAN_HPP_BUILD_WITH_LOCAL_VULKAN_HPP
endif()
>>>>>>> f4fd11e2

function( vulkan_hpp__setup_platform )
	set( options )
	set( oneValueArgs NAME )
	set( multiValueArgs )
	cmake_parse_arguments( TARGET "{options}" "${oneValueArgs}" "${multiValueArgs}" ${ARGN} )

	if( WIN32 )
		target_compile_definitions( ${TARGET_NAME} PUBLIC VK_USE_PLATFORM_WIN32_KHR )
	elseif( APPLE )
		target_compile_definitions( ${TARGET_NAME} PUBLIC VK_USE_PLATFORM_METAL_EXT )
	elseif( UNIX )
		target_compile_definitions( ${TARGET_NAME} PUBLIC VK_USE_PLATFORM_XCB_KHR )
	else()
		message( FATAL_ERROR, "Vulkan-Hpp: unhandled platform!" )
	endif()
	if( !MSVC )
		target_compile_options( ${TARGET_NAME} PRIVATE -fno-strict-aliasing )
	endif()
endfunction()

function( vulkan_hpp__setup_project )
	set( options )
	set( oneValueArgs NAME )
	set( multiValueArgs )
	cmake_parse_arguments( TARGET "{options}" "${oneValueArgs}" "${multiValueArgs}" ${ARGN} )

	project( ${TARGET_NAME} LANGUAGES CXX )
endfunction()

function( vulkan_hpp__setup_library )
	set( options SHARED )
	set( oneValueArgs FOLDER NAME )
	set( multiValueArgs HEADERS SOURCES )
	cmake_parse_arguments( TARGET "${options}" "${oneValueArgs}" "${multiValueArgs}" ${ARGN} )

	vulkan_hpp__setup_project( NAME ${TARGET_NAME} )

	if( "${TARGET_SOURCES}" STREQUAL "" )
		add_library( ${TARGET_NAME} INTERFACE ${TARGET_HEADERS} )
	else()
		if( ${TARGET_SHARED} )
			add_library( ${TARGET_NAME} SHARED ${TARGET_SOURCES} ${TARGET_HEADERS} )
		else()
			add_library( ${TARGET_NAME} ${TARGET_SOURCES} ${TARGET_HEADERS} )
		endif()
		vulkan_hpp__setup_platform( NAME ${TARGET_NAME} )
		vulkan_hpp__setup_warning_level( NAME ${TARGET_NAME} )
		target_link_libraries( ${TARGET_NAME} PUBLIC Vulkan::Hpp )
		set_target_properties( ${TARGET_NAME} PROPERTIES CXX_STANDARD_REQUIRED ON )
	endif()
	set_target_properties( ${TARGET_NAME} PROPERTIES FOLDER ${TARGET_FOLDER} )
endfunction()

function( vulkan_hpp__setup_sample )
	set( options )
	set( oneValueArgs FOLDER NAME PCH_REUSE )
	set( multiValueArgs HEADERS LIBS PCH SOURCES )
	cmake_parse_arguments( TARGET "${options}" "${oneValueArgs}" "${multiValueArgs}" ${ARGN} )

	if( NOT VULKAN_HPP_BUILD_WITH_LOCAL_VULKAN_HPP )
		find_package( Vulkan REQUIRED )
	endif()

	vulkan_hpp__setup_project( NAME ${TARGET_NAME} )

	add_executable( ${TARGET_NAME} ${TARGET_HEADERS} ${TARGET_SOURCES} )

	vulkan_hpp__setup_platform( NAME ${TARGET_NAME} )
	vulkan_hpp__setup_warning_level( NAME ${TARGET_NAME} )
	target_link_libraries( ${TARGET_NAME} PUBLIC Vulkan::Hpp )

	set_target_properties( ${TARGET_NAME} PROPERTIES CXX_STANDARD_REQUIRED ON )

	if( TARGET_FOLDER )
		set_target_properties( ${TARGET_NAME} PROPERTIES FOLDER "${TARGET_FOLDER}" )
	endif()

	if( TARGET_LIBS )
		target_link_libraries( ${TARGET_NAME} PRIVATE "${TARGET_LIBS}" )
	endif()

	if( VULKAN_HPP_PRECOMPILE )
		if( TARGET_PCH_REUSE )
			target_precompile_headers( ${TARGET_NAME} REUSE_FROM "${TARGET_PCH_REUSE}" )
		elseif( TARGET_PCH )
			target_precompile_headers( ${TARGET_NAME} PRIVATE "${TARGET_PCH}" )
		endif()
	endif()
endfunction()

function( vulkan_hpp__setup_sample_static )
	set( options )
	set( oneValueArgs NAME )
	set( multiValueArgs )
	cmake_parse_arguments( TARGET "${options}" "${oneValueArgs}" "${multiValueArgs}" ${ARGN} )

	if( NOT TARGET_NAME )
		message( FATAL_ERROR "NAME must be defined in vulkan_hpp__setup_sample_static" )
	endif()

	find_package( Vulkan REQUIRED )

	vulkan_hpp__setup_sample(
		NAME         ${TARGET_NAME}
		FOLDER       Samples
		PCH          <vulkan/vulkan.hpp>
		SOURCES      ${TARGET_NAME}.cpp
		LIBS         ${Vulkan_LIBRARIES} )

	target_compile_definitions( ${TARGET_NAME} PUBLIC VULKAN_HPP_DISPATCH_LOADER_DYNAMIC=0 )
endfunction()

function( vulkan_hpp__setup_sample_dynamic )
	set( options )
	set( oneValueArgs NAME )
	set( multiValueArgs HEADERS SOURCES )
	cmake_parse_arguments( TARGET "${options}" "${oneValueArgs}" "${multiValueArgs}" ${ARGN} )

	if( NOT TARGET_NAME )
		message( FATAL_ERROR "NAME must be defined in vulkan_hpp__setup_sample_dynamic" )
	endif()
	if( NOT TARGET_SOURCES )
		set( TARGET_SOURCES ${TARGET_NAME}.cpp )
	endif()

	vulkan_hpp__setup_sample(
		NAME         ${TARGET_NAME}
		FOLDER       Samples
		PCH_REUSE    utils
		HEADERS      ${TARGET_HEADERS}
		SOURCES      ${TARGET_SOURCES}
		LIBS         utils )
endfunction()

function( vulkan_hpp__setup_sample_raii )
	set( options )
	set( oneValueArgs NAME )
	set( multiValueArgs HEADERS SOURCES )
	cmake_parse_arguments( TARGET "${options}" "${oneValueArgs}" "${multiValueArgs}" ${ARGN} )

	if( NOT TARGET_NAME )
		message( FATAL_ERROR "NAME must be defined in vulkan_hpp__setup_sample_raii" )
	endif()
	if( NOT TARGET_SOURCES )
		set( TARGET_SOURCES ${TARGET_NAME}.cpp )
	endif()

	vulkan_hpp__setup_sample(
		NAME         RAII_${TARGET_NAME}
		FOLDER       RAII_Samples
		PCH_REUSE    utils
		HEADERS      ${TARGET_HEADERS}
		SOURCES      ${TARGET_SOURCES}
		LIBS         utils )
endfunction()

# set up CTest or add_subdirectory test
function( vulkan_hpp__setup_test )
	set( options CXX_MODULE IMPORT_STD )
	set( oneValueArgs NAME )
	set( multiValueArgs )
	cmake_parse_arguments( TARGET "${options}" "${oneValueArgs}" "${multiValueArgs}" ${ARGN} )

	if( VULKAN_HPP_TESTS_CTEST )
		# test to execute will be the passed NAME
		set( TARGET_TEST ${TARGET_NAME} )

		# change target name to reflect module setup
		if ( TARGET_CXX_MODULE )
			set( TARGET_NAME "MODULE_${TARGET_NAME}" )
		endif()

		# create isolated test environment
		add_test(NAME ${TARGET_NAME}
			COMMAND ${CMAKE_CTEST_COMMAND}
				--build-and-test
					"${CMAKE_CURRENT_FUNCTION_LIST_DIR}/tests/${TARGET_TEST}"
					"${CMAKE_CURRENT_BINARY_DIR}/tests/${TARGET_NAME}"
				--build-generator ${CMAKE_GENERATOR}
				--build-options
					-D CMAKE_EXPERIMENTAL_CXX_IMPORT_STD=${CMAKE_EXPERIMENTAL_CXX_IMPORT_STD} # experimental cmake flag
					-D TARGET_NAME=${TARGET_NAME}
					-D TARGET_TEST=${TARGET_TEST}
					# forward vulkan options
					-D VULKAN_HPP_PRECOMPILE=${VULKAN_HPP_PRECOMPILE}
					-D VULKAN_HPP_RUN_GENERATOR=OFF
					-D VULKAN_HPP_GENERATOR_BUILD=OFF
					-D VULKAN_HPP_SAMPLES_BUILD=OFF
					-D VULKAN_HPP_TESTS_BUILD=OFF
					-D VULKAN_HPP_TESTS_CTEST=ON
					-D VULKAN_HPP_BUILD_WITH_LOCAL_VULKAN_HPP=${VULKAN_HPP_BUILD_WITH_LOCAL_VULKAN_HPP}
					-D VULKAN_HPP_BUILD_CXX_MODULE=${TARGET_CXX_MODULE}
					# forward specific compile definitions
					-D VULKAN_HPP_DISABLE_ENHANCED_MODE=${VULKAN_HPP_DISABLE_ENHANCED_MODE}
					-D VULKAN_HPP_DISPATCH_LOADER_DYNAMIC=${VULKAN_HPP_DISPATCH_LOADER_DYNAMIC}
					-D VULKAN_HPP_FLAGS_MASK_TYPE_AS_PUBLIC=${VULKAN_HPP_FLAGS_MASK_TYPE_AS_PUBLIC}
					-D VULKAN_HPP_HANDLE_ERROR_OUT_OF_DATE_AS_SUCCESS=${VULKAN_HPP_HANDLE_ERROR_OUT_OF_DATE_AS_SUCCESS}
					-D VULKAN_HPP_HANDLES_MOVE_EXCHANGE=${VULKAN_HPP_HANDLES_MOVE_EXCHANGE}
					-D VULKAN_HPP_NO_CONSTRUCTORS=${VULKAN_HPP_NO_CONSTRUCTORS}
					-D VULKAN_HPP_NO_EXCEPTIONS=${VULKAN_HPP_NO_EXCEPTIONS}
					-D VULKAN_HPP_NO_NODISCARD_WARNINGS=${VULKAN_HPP_NO_NODISCARD_WARNINGS}
					-D VULKAN_HPP_NO_SETTERS=${VULKAN_HPP_NO_SETTERS}
					-D VULKAN_HPP_NO_SMART_HANDLE=${VULKAN_HPP_NO_SMART_HANDLE}
					-D VULKAN_HPP_NO_SPACESHIP_OPERATOR=${VULKAN_HPP_NO_SPACESHIP_OPERATOR}
					-D VULKAN_HPP_NO_TO_STRING=${VULKAN_HPP_NO_TO_STRING}
					-D VULKAN_HPP_NO_WIN32_PROTOTYPES=${VULKAN_HPP_NO_WIN32_PROTOTYPES}
					-D VULKAN_HPP_RAII_NO_EXCEPTIONS=${VULKAN_HPP_RAII_NO_EXCEPTIONS}
					-D VULKAN_HPP_SMART_HANDLE_IMPLICIT_CAST=${VULKAN_HPP_SMART_HANDLE_IMPLICIT_CAST}
					-D VULKAN_HPP_TYPESAFE_CONVERSION=${VULKAN_HPP_TYPESAFE_CONVERSION}
					-D VULKAN_HPP_USE_REFLECT=${VULKAN_HPP_USE_REFLECT}
					# forward compiler setup
					-D CMAKE_BUILD_TYPE=${CMAKE_BUILD_TYPE}
					-D CMAKE_CXX_STANDARD=${CMAKE_CXX_STANDARD}
					-D CMAKE_CXX_COMPILER=${CMAKE_CXX_COMPILER}
					-D CMAKE_CXX_FLAGS=${CMAKE_CXX_FLAGS})
	else()
		add_subdirectory( ${TARGET_NAME} )
	endif()
endfunction()

# set up single test project (called within tests/<test_name>/CMakeLists.txt)
function( vulkan_hpp__setup_test_project )
	# TARGET_* variables set in the specific test instance (see vulkan_hpp__setup_test)
	if( VULKAN_HPP_TESTS_CTEST )
		add_executable( ${TARGET_NAME} "${TARGET_TEST}.cpp" )
		vulkan_hpp__setup_warning_level( NAME ${TARGET_NAME} )
		if ( VULKAN_HPP_BUILD_CXX_MODULE )
			target_link_libraries( ${TARGET_NAME} PRIVATE Vulkan::HppModule )
			target_link_libraries( ${TARGET_NAME} PRIVATE Vulkan::VideoHppModule )
			target_compile_definitions( ${TARGET_NAME} PRIVATE VULKAN_HPP_USE_CXX_MODULE )
			set_target_properties( ${TARGET_NAME} PROPERTIES CXX_SCAN_FOR_MODULES ON )
		else()
			target_link_libraries( ${TARGET_NAME} PRIVATE Vulkan::Hpp )
		endif()
	else()
		set( CPP_FILE ${TARGET_NAME}.cpp )

		vulkan_hpp__setup_project( NAME ${TARGET_NAME} )
		add_executable( ${TARGET_NAME} ${CPP_FILE} )
		
		target_link_libraries( ${TARGET_NAME} PUBLIC Vulkan::Hpp )
		target_compile_definitions( ${TARGET_NAME} PUBLIC ${TARGET_COMPILE_DEFINITIONS} )

		vulkan_hpp__setup_platform( NAME ${TARGET_NAME} )
		vulkan_hpp__setup_warning_level( NAME ${TARGET_NAME} )

		set_target_properties( ${TARGET_NAME} PROPERTIES CXX_STANDARD_REQUIRED ON FOLDER "Tests" )
		target_link_libraries( ${TARGET_NAME} PRIVATE ${TARGET_LIBRARIES} )
	endif()
endfunction()

# create Vulkan::Hpp and possibly Vulkan::HppModule/VideoHppModule targets
vulkan_hpp__setup_vulkan_targets()

if( VULKAN_HPP_SAMPLES_BUILD OR VULKAN_HPP_TESTS_BUILD )
	# external libraries
	find_package( glm QUIET )
	if( NOT glm_FOUND )
		add_subdirectory( glm )
	endif()

	find_package( glfw3 QUIET )
	if( NOT glfw3_FOUND )
		set( GLFW_BUILD_EXAMPLES OFF )
		set( GLFW_BUILD_TESTS OFF )
		add_subdirectory( glfw )
	endif()

	find_package( glslang QUIET )
	if( NOT glslang_FOUND )
		set( ENABLE_OPT OFF ) # could use ALLOW_EXTERNAL_SPIRV_TOOLS=ON instead
		add_subdirectory( glslang )
	endif()

	add_subdirectory( samples/utils )
	add_subdirectory( RAII_Samples/utils )
endif()

if( VULKAN_HPP_SAMPLES_BUILD )
	# samples
	add_subdirectory( samples )
	add_subdirectory( RAII_Samples )
endif()

if( VULKAN_HPP_TESTS_BUILD )
	enable_testing()
	add_subdirectory( tests )
endif()

if( ${VULKAN_HPP_INSTALL} )
	include( GNUInstallDirs )

	set( VK_GENERATED_VULKAN_HEADERS
		${VulkanHeaders_INCLUDE_DIR}/vulkan/vulkan_enums.hpp
		${VulkanHeaders_INCLUDE_DIR}/vulkan/vulkan_format_traits.hpp
		${VulkanHeaders_INCLUDE_DIR}/vulkan/vulkan_funcs.hpp
		${VulkanHeaders_INCLUDE_DIR}/vulkan/vulkan_handles.hpp
		${VulkanHeaders_INCLUDE_DIR}/vulkan/vulkan_hash.hpp
		${VulkanHeaders_INCLUDE_DIR}/vulkan/vulkan_hpp_macros.hpp
		${VulkanHeaders_INCLUDE_DIR}/vulkan/vulkan_raii.hpp
		${VulkanHeaders_INCLUDE_DIR}/vulkan/vulkan_static_assertions.hpp
		${VulkanHeaders_INCLUDE_DIR}/vulkan/vulkan_structs.hpp
		${VulkanHeaders_INCLUDE_DIR}/vulkan/vulkan_to_string.hpp
		${VulkanHeaders_INCLUDE_DIR}/vulkan/vulkan_video.hpp
		${VulkanHeaders_INCLUDE_DIR}/vulkan/vulkan.cppm
		${VulkanHeaders_INCLUDE_DIR}/vulkan/vulkan_video.cppm
		${VulkanHeaders_INCLUDE_DIR}/vulkan/vulkan.hpp
	)
	install( FILES ${VK_GENERATED_VULKAN_HEADERS} DESTINATION ${CMAKE_INSTALL_INCLUDEDIR}/vulkan )

endif()<|MERGE_RESOLUTION|>--- conflicted
+++ resolved
@@ -243,7 +243,6 @@
 	target_link_libraries( ${TARGET_NAME} PUBLIC Vulkan::Hpp )
 endfunction()
 
-<<<<<<< HEAD
 function( vulkan_hpp__setup_vulkan_targets )
 	# Create Vulkan-Hpp interface target
 	add_library( VulkanHpp INTERFACE )
@@ -332,29 +331,15 @@
 
 	# Build Vulkan-Hpp as a module
 	if( VULKAN_HPP_BUILD_CXX_MODULE )
-		# create targets providing VulkanHpp and VulkanVideoHpp as C++20 modules
+		# create target providing VulkanHpp and VulkanVideoHpp as C++ named modules
 		vulkan_hpp__setup_vulkan_module( NAME VulkanHppModule
 			FILE_SET_NAME vulkan_module_file
-			FILE_SET "${CMAKE_CURRENT_FUNCTION_LIST_DIR}/vulkan/vulkan.cppm"
+			FILE_SET
+				"${CMAKE_CURRENT_FUNCTION_LIST_DIR}/vulkan/vulkan.cppm"
+				"${CMAKE_CURRENT_FUNCTION_LIST_DIR}/vulkan/vulkan_video.cppm"
 			ALIAS Vulkan::HppModule )
-		vulkan_hpp__setup_vulkan_module( NAME VulkanVideoHppModule
-			FILE_SET_NAME vulkan_video_module_file
-			FILE_SET "${CMAKE_CURRENT_FUNCTION_LIST_DIR}/vulkan/vulkan_video.cppm"
-			ALIAS Vulkan::VideoHppModule )
-	endif()
-endfunction()
-=======
-# Build Vulkan-Hpp as a module
-if( VULKAN_HPP_BUILD_CXX_MODULE )
-	# create targets providing VulkanHpp and VulkanVideoHpp as C++ named modules
-	vulkan_hpp__setup_vulkan_module( NAME VulkanHppModule
-		FILE_SET_NAME vulkan_module_file
-		FILE_SET
-			vulkan/vulkan.cppm
-			vulkan/vulkan_video.cppm
-		ALIAS Vulkan::HppModule ) # TODO: respect VULKAN_HPP_BUILD_WITH_LOCAL_VULKAN_HPP
-endif()
->>>>>>> f4fd11e2
+	endif()
+endfunction()
 
 function( vulkan_hpp__setup_platform )
 	set( options )
