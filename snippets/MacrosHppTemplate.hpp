${licenseHeader}

#ifndef VULKAN_HPP_MACROS_HPP
#define VULKAN_HPP_MACROS_HPP

#if defined( _MSVC_LANG )
#  define VULKAN_HPP_CPLUSPLUS _MSVC_LANG
#else
#  define VULKAN_HPP_CPLUSPLUS __cplusplus
#endif

#if 202002L < VULKAN_HPP_CPLUSPLUS
#  define VULKAN_HPP_CPP_VERSION 23
#elif 201703L < VULKAN_HPP_CPLUSPLUS
#  define VULKAN_HPP_CPP_VERSION 20
#elif 201402L < VULKAN_HPP_CPLUSPLUS
#  define VULKAN_HPP_CPP_VERSION 17
#elif 201103L < VULKAN_HPP_CPLUSPLUS
#  define VULKAN_HPP_CPP_VERSION 14
#elif 199711L < VULKAN_HPP_CPLUSPLUS
#  define VULKAN_HPP_CPP_VERSION 11
#else
#  error "${vulkan_hpp} needs at least c++ standard version 11"
#endif

// include headers holding feature-test macros
#if 20 <= VULKAN_HPP_CPP_VERSION
#  include <version>
#else
#  include <ciso646>
#endif

#define VULKAN_HPP_STRINGIFY2( text ) #text
#define VULKAN_HPP_STRINGIFY( text )  VULKAN_HPP_STRINGIFY2( text )
#define VULKAN_HPP_NAMESPACE_STRING   VULKAN_HPP_STRINGIFY( VULKAN_HPP_NAMESPACE )

#if defined(__clang__) || defined(__GNUC__) || defined(__GNUG__)
#  define VULKAN_HPP_COMPILE_WARNING( text ) \
     _Pragma( VULKAN_HPP_STRINGIFY( GCC warning text ))
#elif defined(_MSC_VER)
#  define VULKAN_HPP_COMPILE_WARNING( text ) \
     _Pragma( VULKAN_HPP_STRINGIFY( message(__FILE__ "(" VULKAN_HPP_STRINGIFY(__LINE__) "): warning: " text )))
#else
#  define VULKAN_HPP_COMPILE_WARNING( text )
#endif

#if defined( VULKAN_HPP_DISABLE_ENHANCED_MODE )
#  if !defined( VULKAN_HPP_NO_SMART_HANDLE )
#    define VULKAN_HPP_NO_SMART_HANDLE
#  endif
#endif

#if defined( VULKAN_HPP_NO_CONSTRUCTORS )
#  if !defined( VULKAN_HPP_NO_STRUCT_CONSTRUCTORS )
#    define VULKAN_HPP_NO_STRUCT_CONSTRUCTORS
#  endif
#  if !defined( VULKAN_HPP_NO_UNION_CONSTRUCTORS )
#    define VULKAN_HPP_NO_UNION_CONSTRUCTORS
#  endif
#endif

#if defined( VULKAN_HPP_NO_SETTERS )
#  if !defined( VULKAN_HPP_NO_STRUCT_SETTERS )
#    define VULKAN_HPP_NO_STRUCT_SETTERS
#  endif
#  if !defined( VULKAN_HPP_NO_UNION_SETTERS )
#    define VULKAN_HPP_NO_UNION_SETTERS
#  endif
#endif

#if !defined( VULKAN_HPP_ASSERT )
#  define VULKAN_HPP_ASSERT assert
#endif

#if !defined( VULKAN_HPP_ASSERT_ON_RESULT )
#  define VULKAN_HPP_ASSERT_ON_RESULT VULKAN_HPP_ASSERT
#endif

#if !defined( VULKAN_HPP_STATIC_ASSERT )
#  define VULKAN_HPP_STATIC_ASSERT static_assert
#endif

#if !defined( VULKAN_HPP_ENABLE_DYNAMIC_LOADER_TOOL )
#  define VULKAN_HPP_ENABLE_DYNAMIC_LOADER_TOOL 1
#endif

#if !defined( __has_include )
#  define __has_include( x ) false
#endif

#if defined( __cpp_lib_three_way_comparison ) && ( 201907 <= __cpp_lib_three_way_comparison ) && __has_include( <compare> ) && !defined( VULKAN_HPP_NO_SPACESHIP_OPERATOR )
#  define VULKAN_HPP_HAS_SPACESHIP_OPERATOR
#endif

#if defined( __cpp_lib_span ) && ( 201803 <= __cpp_lib_span )
#  define VULKAN_HPP_SUPPORT_SPAN
#endif

<<<<<<< HEAD
#if !defined( VULKAN_HPP_STD_MODULE ) && defined( VULKAN_HPP_CXX_MODULE )
#  define VULKAN_HPP_STD_MODULE std.compat
=======
#if defined( VULKAN_HPP_CXX_MODULE ) && !( defined( __cpp_modules ) && defined( __cpp_lib_modules ) )
VULKAN_HPP_COMPILE_WARNING( "This is a non-conforming implementation of C++ named modules and the standard library module." )
>>>>>>> bdda01dc
#endif

${vulkan_64_bit_ptr_defines}

// 32-bit vulkan is not typesafe for non-dispatchable handles, so don't allow copy constructors on this platform by default.
// To enable this feature on 32-bit platforms please #define VULKAN_HPP_TYPESAFE_CONVERSION 1
// To disable this feature on 64-bit platforms please #define VULKAN_HPP_TYPESAFE_CONVERSION 0
#if ( VK_USE_64_BIT_PTR_DEFINES == 1 )
#  if !defined( VULKAN_HPP_TYPESAFE_CONVERSION )
#    define VULKAN_HPP_TYPESAFE_CONVERSION 1
#  endif
#endif

#if defined( __GNUC__ )
#  define GCC_VERSION ( __GNUC__ * 10000 + __GNUC_MINOR__ * 100 + __GNUC_PATCHLEVEL__ )
#endif

#if !defined( VULKAN_HPP_HAS_UNRESTRICTED_UNIONS )
#  if defined( __clang__ )
#    if __has_feature( cxx_unrestricted_unions )
#      define VULKAN_HPP_HAS_UNRESTRICTED_UNIONS
#    endif
#  elif defined( __GNUC__ )
#    if 40600 <= GCC_VERSION
#      define VULKAN_HPP_HAS_UNRESTRICTED_UNIONS
#    endif
#  elif defined( _MSC_VER )
#    if 1900 <= _MSC_VER
#      define VULKAN_HPP_HAS_UNRESTRICTED_UNIONS
#    endif
#  endif
#endif

#if !defined( VULKAN_HPP_INLINE )
#  if defined( __clang__ )
#    if __has_attribute( always_inline )
#      define VULKAN_HPP_INLINE __attribute__( ( always_inline ) ) __inline__
#    else
#      define VULKAN_HPP_INLINE inline
#    endif
#  elif defined( __GNUC__ )
#    define VULKAN_HPP_INLINE __attribute__( ( always_inline ) ) __inline__
#  elif defined( _MSC_VER )
#    define VULKAN_HPP_INLINE inline
#  else
#    define VULKAN_HPP_INLINE inline
#  endif
#endif

#if ( VULKAN_HPP_TYPESAFE_CONVERSION == 1 )
#  define VULKAN_HPP_TYPESAFE_EXPLICIT
#else
#  define VULKAN_HPP_TYPESAFE_EXPLICIT explicit
#endif

#if defined( __cpp_constexpr )
#  define VULKAN_HPP_CONSTEXPR constexpr
#  if 201304 <= __cpp_constexpr
#    define VULKAN_HPP_CONSTEXPR_14 constexpr
#  else
#    define VULKAN_HPP_CONSTEXPR_14
#  endif
#  if 201603 <= __cpp_constexpr
#    define VULKAN_HPP_CONSTEXPR_17 constexpr
#  else
#    define VULKAN_HPP_CONSTEXPR_17
#  endif
#  if ( 201907 <= __cpp_constexpr ) && ( !defined( __GNUC__ ) || ( 110400 < GCC_VERSION ) )
#    define VULKAN_HPP_CONSTEXPR_20 constexpr
#  else
#    define VULKAN_HPP_CONSTEXPR_20
#  endif
#  define VULKAN_HPP_CONST_OR_CONSTEXPR constexpr
#else
#  define VULKAN_HPP_CONSTEXPR
#  define VULKAN_HPP_CONSTEXPR_14
#  define VULKAN_HPP_CONST_OR_CONSTEXPR const
#endif

#if !defined( VULKAN_HPP_CONSTEXPR_INLINE )
#  if 201606L <= __cpp_inline_variables
#    define VULKAN_HPP_CONSTEXPR_INLINE VULKAN_HPP_CONSTEXPR inline
#  else
#    define VULKAN_HPP_CONSTEXPR_INLINE VULKAN_HPP_CONSTEXPR
#  endif
#endif

#if !defined( VULKAN_HPP_NOEXCEPT )
#  if defined( _MSC_VER ) && ( _MSC_VER <= 1800 )
#    define VULKAN_HPP_NOEXCEPT
#  else
#    define VULKAN_HPP_NOEXCEPT     noexcept
#    define VULKAN_HPP_HAS_NOEXCEPT 1
#    if defined( VULKAN_HPP_NO_EXCEPTIONS )
#      define VULKAN_HPP_NOEXCEPT_WHEN_NO_EXCEPTIONS noexcept
#    else
#      define VULKAN_HPP_NOEXCEPT_WHEN_NO_EXCEPTIONS
#    endif
#  endif
#endif

#if 14 <= VULKAN_HPP_CPP_VERSION
#  define VULKAN_HPP_DEPRECATED( msg ) [[deprecated( msg )]]
#else
#  define VULKAN_HPP_DEPRECATED( msg )
#endif

#if 17 <= VULKAN_HPP_CPP_VERSION
#  define VULKAN_HPP_DEPRECATED_17( msg ) [[deprecated( msg )]]
#else
#  define VULKAN_HPP_DEPRECATED_17( msg )
#endif

#if ( 17 <= VULKAN_HPP_CPP_VERSION ) && !defined( VULKAN_HPP_NO_NODISCARD_WARNINGS )
#  define VULKAN_HPP_NODISCARD [[nodiscard]]
#  if defined( VULKAN_HPP_NO_EXCEPTIONS )
#    define VULKAN_HPP_NODISCARD_WHEN_NO_EXCEPTIONS [[nodiscard]]
#  else
#    define VULKAN_HPP_NODISCARD_WHEN_NO_EXCEPTIONS
#  endif
#else
#  define VULKAN_HPP_NODISCARD
#  define VULKAN_HPP_NODISCARD_WHEN_NO_EXCEPTIONS
#endif

#if !defined( VULKAN_HPP_NAMESPACE )
#  define VULKAN_HPP_NAMESPACE vk
#endif

#if !defined( VULKAN_HPP_DISPATCH_LOADER_DYNAMIC )
#  if defined( VK_NO_PROTOTYPES )
#    define VULKAN_HPP_DISPATCH_LOADER_DYNAMIC 1
#  else
#    define VULKAN_HPP_DISPATCH_LOADER_DYNAMIC 0
#  endif
#endif

#if !defined( VULKAN_HPP_STORAGE_API )
#  if defined( VULKAN_HPP_STORAGE_SHARED )
#    if defined( _MSC_VER )
#      if defined( VULKAN_HPP_STORAGE_SHARED_EXPORT )
#        define VULKAN_HPP_STORAGE_API __declspec( dllexport )
#      else
#        define VULKAN_HPP_STORAGE_API __declspec( dllimport )
#      endif
#    elif defined( __clang__ ) || defined( __GNUC__ )
#      if defined( VULKAN_HPP_STORAGE_SHARED_EXPORT )
#        define VULKAN_HPP_STORAGE_API __attribute__( ( visibility( "default" ) ) )
#      else
#        define VULKAN_HPP_STORAGE_API
#      endif
#    else
#      define VULKAN_HPP_STORAGE_API
#      pragma warning Unknown import / export semantics
#    endif
#  else
#    define VULKAN_HPP_STORAGE_API
#  endif
#endif

namespace VULKAN_HPP_NAMESPACE
{
  namespace detail
  {
	  class DispatchLoaderDynamic;

#if !defined( VULKAN_HPP_DEFAULT_DISPATCHER )
#  if VULKAN_HPP_DISPATCH_LOADER_DYNAMIC == 1
    extern VULKAN_HPP_STORAGE_API DispatchLoaderDynamic defaultDispatchLoaderDynamic;
#  endif
#endif
  }  // namespace detail
}  // namespace VULKAN_HPP_NAMESPACE

#if !defined(VULKAN_HPP_DISPATCH_LOADER_DYNAMIC_TYPE)
#  define VULKAN_HPP_DISPATCH_LOADER_DYNAMIC_TYPE VULKAN_HPP_NAMESPACE::detail::DispatchLoaderDynamic
#endif
#if !defined(VULKAN_HPP_DISPATCH_LOADER_STATIC_TYPE)
#  define VULKAN_HPP_DISPATCH_LOADER_STATIC_TYPE VULKAN_HPP_NAMESPACE::detail::DispatchLoaderStatic
#endif

#if !defined( VULKAN_HPP_DEFAULT_DISPATCHER_TYPE )
#  if VULKAN_HPP_DISPATCH_LOADER_DYNAMIC == 1
#    define VULKAN_HPP_DEFAULT_DISPATCHER_TYPE VULKAN_HPP_DISPATCH_LOADER_DYNAMIC_TYPE
#  else
#    define VULKAN_HPP_DEFAULT_DISPATCHER_TYPE VULKAN_HPP_DISPATCH_LOADER_STATIC_TYPE
#  endif
#endif

#if !defined( VULKAN_HPP_DEFAULT_DISPATCHER )
#  if VULKAN_HPP_DISPATCH_LOADER_DYNAMIC == 1
#    define VULKAN_HPP_DEFAULT_DISPATCHER ::VULKAN_HPP_NAMESPACE::detail::defaultDispatchLoaderDynamic
#    define VULKAN_HPP_DEFAULT_DISPATCH_LOADER_DYNAMIC_STORAGE                       \
      namespace VULKAN_HPP_NAMESPACE                                                 \
      {                                                                              \
        namespace detail                                                             \
        {                                                                            \
          VULKAN_HPP_STORAGE_API DispatchLoaderDynamic defaultDispatchLoaderDynamic; \
        }                                                                            \
      }
#  else
#    define VULKAN_HPP_DEFAULT_DISPATCHER ::VULKAN_HPP_NAMESPACE::detail::getDispatchLoaderStatic()
#    define VULKAN_HPP_DEFAULT_DISPATCH_LOADER_DYNAMIC_STORAGE
#  endif
#endif

#if defined( VULKAN_HPP_NO_DEFAULT_DISPATCHER )
#  define VULKAN_HPP_DEFAULT_ASSIGNMENT( assignment )
#else
#  define VULKAN_HPP_DEFAULT_ASSIGNMENT( assignment ) = assignment
#endif
#define VULKAN_HPP_DEFAULT_DISPATCHER_ASSIGNMENT  VULKAN_HPP_DEFAULT_ASSIGNMENT( VULKAN_HPP_DEFAULT_DISPATCHER )

#if !defined( VULKAN_HPP_RAII_NAMESPACE )
#  define VULKAN_HPP_RAII_NAMESPACE raii
#  define VULKAN_HPP_RAII_NAMESPACE_STRING   VULKAN_HPP_STRINGIFY( VULKAN_HPP_NAMESPACE::VULKAN_HPP_RAII_NAMESPACE )
#endif

#endif<|MERGE_RESOLUTION|>--- conflicted
+++ resolved
@@ -96,13 +96,8 @@
 #  define VULKAN_HPP_SUPPORT_SPAN
 #endif
 
-<<<<<<< HEAD
-#if !defined( VULKAN_HPP_STD_MODULE ) && defined( VULKAN_HPP_CXX_MODULE )
-#  define VULKAN_HPP_STD_MODULE std.compat
-=======
 #if defined( VULKAN_HPP_CXX_MODULE ) && !( defined( __cpp_modules ) && defined( __cpp_lib_modules ) )
 VULKAN_HPP_COMPILE_WARNING( "This is a non-conforming implementation of C++ named modules and the standard library module." )
->>>>>>> bdda01dc
 #endif
 
 ${vulkan_64_bit_ptr_defines}
