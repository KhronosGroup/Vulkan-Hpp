--- conflicted
+++ resolved
@@ -1537,26 +1537,18 @@
       {
         // it's a non-const pointer and not a vector-size parameter
         std::map<size_t, size_t>::const_iterator vpit = commandData.vectorParams.find(i);
-        if ((vpit == commandData.vectorParams.end()) || commandData.twoStep || (commandData.vectorParams.size() > 1) || (vpit->second == size_t(~0)) || (commandData.params[vpit->second].type.find('*') != std::string::npos))
+        if ((vpit == commandData.vectorParams.end()) || commandData.twoStep || (commandData.vectorParams.size() > 1) || (vpit->second == INVALID_INDEX) || (commandData.params[vpit->second].type.find('*') != std::string::npos))
         {
-<<<<<<< HEAD
-          return (pd.type.find('*') != std::string::npos) && (pd.type.find("const") == std::string::npos);
-        });
-        // if there is another such argument, we can't decide which one to return -> return INVALID_INDEX
-        // otherwise return the index of the selcted parameter
-        commandData.returnParam = paramIt != commandData.params.end() ? INVALID_INDEX : i;
-=======
           // it's not a vector parameter, or a two-step process, or there is at least one more vector parameter, or the size argument of this vector parameter is not an argument, or the size argument of this vector parameter is provided by a pointer
           // -> look for another non-cost pointer argument
           auto paramIt = std::find_if(commandData.params.begin() + i + 1, commandData.params.end(), [](ParamData const& pd)
           {
             return (pd.type.find('*') != std::string::npos) && (pd.type.find("const") == std::string::npos);
           });
-          // if there is another such argument, we can't decide which one to return -> return none (~0)
+          // if there is another such argument, we can't decide which one to return -> return INVALID_INDEX
           // otherwise return the index of the selcted parameter
           commandData.returnParam = paramIt != commandData.params.end() ? ~0 : i;
         }
->>>>>>> e4447ba7
       }
     }
   }
@@ -5332,4 +5324,4 @@
     std::cout << "caught unknown exception" << std::endl;
     return -1;
   }
-}
+}