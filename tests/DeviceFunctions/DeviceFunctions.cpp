--- conflicted
+++ resolved
@@ -25,12 +25,8 @@
 #endif
 
 #ifdef VULKAN_HPP_USE_CXX_MODULE
-<<<<<<< HEAD
 #  include <vulkan/vulkan_hpp_macros.hpp> // VULKAN_HPP_DISPATCH_LOADER_DYNAMIC_TYPE
-import vulkan_hpp;
-=======
-  import vulkan;
->>>>>>> cbf8b581
+import vulkan;
 #else
 #  include <vector>
 #  include <cstdint>
