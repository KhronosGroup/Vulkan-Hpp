// Copyright(c) 2018, NVIDIA CORPORATION. All rights reserved.
//
// Licensed under the Apache License, Version 2.0 (the "License");
// you may not use this file except in compliance with the License.
// You may obtain a copy of the License at
//
//     http://www.apache.org/licenses/LICENSE-2.0
//
// Unless required by applicable law or agreed to in writing, software
// distributed under the License is distributed on an "AS IS" BASIS,
// WITHOUT WARRANTIES OR CONDITIONS OF ANY KIND, either express or implied.
// See the License for the specific language governing permissions and
// limitations under the License.
//
// VulkanHpp Tests : StructureChain
//                   Compile-test for StructureChains

// ignore warning 4189: local variable is initialized but not referenced
#if defined( _MSC_VER )
#  pragma warning( disable : 4189 )
#endif
#if defined( __clang__ )
#  pragma clang diagnostic ignored "-Wunused-variable"
#elif defined( __GNUC__ )
#  pragma GCC diagnostic ignored "-Wunused-variable"
#  pragma GCC diagnostic ignored "-Wunused-but-set-variable"
#else
// unknow compiler... just ignore the warnings for yourselves ;)
#endif

#ifdef VULKAN_HPP_USE_CXX_MODULE
import vulkan;
#else
<<<<<<< HEAD
#  include <iostream>
=======
>>>>>>> 788bf30e
#  include "vulkan/vulkan.hpp"
#endif

static char const * AppName    = "StructureChain";
static char const * EngineName = "Vulkan.hpp";

namespace vk
{
  namespace detail
  {
    DispatchLoaderDynamic defaultDispatchLoaderDynamic;
  }  // namespace detail
}  // namespace vk

template <typename T>
void unused( T const & )
{
}

void test( std::tuple<vk::InstanceCreateInfo, vk::DebugUtilsMessengerCreateInfoEXT> const & cis )
{
  unused( cis );
}

int main( int /*argc*/, char ** /*argv*/ )
{
  try
  {
    vk::detail::defaultDispatchLoaderDynamic.init();

    vk::ApplicationInfo appInfo( AppName, 1, EngineName, 1, vk::ApiVersion11 );
    vk::UniqueInstance  instance = vk::createInstanceUnique( vk::InstanceCreateInfo( {}, &appInfo ) );
    vk::detail::defaultDispatchLoaderDynamic.init( *instance );
    vk::PhysicalDevice physicalDevice = instance->enumeratePhysicalDevices().front();

    // some valid StructureChains
    vk::StructureChain<vk::PhysicalDeviceProperties2>                                       sc0;
    const vk::StructureChain<vk::PhysicalDeviceProperties2, vk::PhysicalDeviceIDProperties> sc1;
    auto                                                                                    pdp = sc1.get<vk::PhysicalDeviceProperties2>();
    unused( pdp );
    vk::StructureChain<vk::PhysicalDeviceProperties2, vk::PhysicalDeviceMaintenance3Properties>                                      sc2;
    vk::StructureChain<vk::PhysicalDeviceProperties2, vk::PhysicalDevicePushDescriptorPropertiesKHR>                                 sc3;
    vk::StructureChain<vk::PhysicalDeviceProperties2, vk::PhysicalDeviceIDProperties, vk::PhysicalDeviceMaintenance3Properties>      sc4;
    vk::StructureChain<vk::PhysicalDeviceProperties2, vk::PhysicalDeviceIDProperties, vk::PhysicalDevicePushDescriptorPropertiesKHR> sc6;
    vk::StructureChain<vk::PhysicalDeviceProperties2,
                       vk::PhysicalDeviceIDProperties,
                       vk::PhysicalDeviceMaintenance3Properties,
                       vk::PhysicalDevicePushDescriptorPropertiesKHR>
      sc7;

#if ( 17 <= VULKAN_HPP_CPP_VERSION ) || defined( VULKAN_HPP_USE_CXX_MODULE )
    // test for structured binding from a StructureChain
    auto const & [p0, p1] = sc1;
    auto & [p2, p3]       = sc2;
#endif

    void * pNext = sc7.get<vk::PhysicalDeviceIDProperties>().pNext;
    sc7.assign<vk::PhysicalDeviceIDProperties>( {} );
    void( pNext == sc7.get<vk::PhysicalDeviceIDProperties>().pNext );

    vk::StructureChain<vk::DeviceQueueCreateInfo, vk::DeviceQueueGlobalPriorityCreateInfoKHR> sc8;
    sc8.assign<vk::DeviceQueueGlobalPriorityCreateInfoKHR>( {} );

    void * pNext1 = sc7.get<vk::PhysicalDeviceMaintenance3Properties>().pNext;
    sc7.assign<vk::PhysicalDeviceMaintenance3Properties>( {} ).assign<vk::PhysicalDeviceIDProperties>( {} );
    void( pNext == sc7.get<vk::PhysicalDeviceIDProperties>().pNext );
    void( pNext1 == sc7.get<vk::PhysicalDeviceMaintenance3Properties>().pNext );

    // some checks on unmodified chains
    void( sc7.isLinked<vk::PhysicalDeviceProperties2>() );
    void( sc7.isLinked<vk::PhysicalDeviceMaintenance3Properties>() );

    // some invalid StructureChains
    // clang-format off
    //vk::StructureChain<vk::PhysicalDeviceIDProperties, vk::PhysicalDeviceMaintenance3Properties> x;
    //vk::StructureChain<vk::PhysicalDeviceIDProperties,
    //                   vk::PhysicalDeviceMaintenance3Properties,
    //                   vk::PhysicalDevicePushDescriptorPropertiesKHR>
    //  x;
    //vk::StructureChain<vk::PhysicalDeviceIDProperties,
    //                   vk::PhysicalDevicePushDescriptorPropertiesKHR,
    //                   vk::PhysicalDeviceMaintenance3Properties>
    //                                                                                                                  x;
    //vk::StructureChain<vk::PhysicalDeviceProperties2, vk::PhysicalDeviceIDProperties, vk::PhysicalDeviceIDProperties> x;
    //vk::StructureChain<vk::PhysicalDeviceIDProperties, vk::PhysicalDeviceProperties2>                                 x;
    // clang-format on

    // unlink a struct from a StructureChain
    sc7.unlink<vk::PhysicalDeviceMaintenance3Properties>();
    void( !sc7.isLinked<vk::PhysicalDeviceMaintenance3Properties>() );

    // some invalid unlink calls
    // clang-format off
    //sc7.unlink<vk::PhysicalDeviceMaintenance3Properties>();  // assertion fires on trying to unlink some already
    //                                                         // unlinked structure
    //sc7.unlink<vk::PhysicalDeviceProperties2>();
    //sc1.unlink<vk::PhysicalDeviceMaintenance3Properties>();
    // clang-format on

    // re-link a struct
    sc7.relink<vk::PhysicalDeviceMaintenance3Properties>();
    void( sc7.isLinked<vk::PhysicalDeviceMaintenance3Properties>() );

    // invalid re-linking
    // clang-format off
    //sc7.relink<vk::PhysicalDeviceProperties2>();
    //sc1.relink<vk::PhysicalDeviceMaintenance3Properties>();
    //sc1.relink<vk::PhysicalDeviceIDProperties>();  // assertion fires on trying to relink some structure that hasn't been unlinked
    // clang-format on

    // simple call, passing structures in
    vk::PhysicalDeviceFeatures2 pdf;
    physicalDevice.getFeatures2( &pdf );

    // simple calls, getting structure back
    vk::PhysicalDeviceFeatures2 a = physicalDevice.getFeatures2();
    unused( a );

    // complex calls, getting StructureChain back
    auto                          c  = physicalDevice.getFeatures2<vk::PhysicalDeviceFeatures2, vk::PhysicalDeviceVariablePointerFeatures>();
    vk::PhysicalDeviceFeatures2 & c0 = c.get<vk::PhysicalDeviceFeatures2>();
    unused( c0 );

    auto t0 = c.get<vk::PhysicalDeviceFeatures2, vk::PhysicalDeviceVariablePointerFeatures>();
    unused( t0 );

    auto                          d  = physicalDevice.getFeatures2<vk::PhysicalDeviceFeatures2, vk::PhysicalDeviceVariablePointerFeatures>();
    vk::PhysicalDeviceFeatures2 & d0 = d.get<vk::PhysicalDeviceFeatures2>();
    unused( d0 );
    vk::PhysicalDeviceVariablePointerFeatures & d1 = d.get<vk::PhysicalDeviceVariablePointerFeatures>();
    unused( d1 );

    auto t1 = d.get<vk::PhysicalDeviceFeatures2, vk::PhysicalDeviceVariablePointerFeatures>();
    unused( t1 );

    using StructureChain = vk::StructureChain<vk::QueueFamilyProperties2, vk::QueueFamilyCheckpointPropertiesNV>;
    auto qfd             = physicalDevice.getQueueFamilyProperties2<StructureChain>( vk::detail::defaultDispatchLoaderDynamic );
    unused( qfd );

    // some tests with structures with allowDuplicate == true
    vk::StructureChain<vk::DeviceCreateInfo, vk::DevicePrivateDataCreateInfoEXT, vk::DevicePrivateDataCreateInfoEXT>
         dci0;
    auto dci1( dci0 );

    vk::DeviceCreateInfo               dci;
    vk::DevicePrivateDataCreateInfoEXT dpdci0;
    vk::DevicePrivateDataCreateInfoEXT dpdci1;
    vk::StructureChain<vk::DeviceCreateInfo, vk::DevicePrivateDataCreateInfoEXT, vk::DevicePrivateDataCreateInfoEXT>
      dci2( dci, dpdci0, dpdci1 );

    dci2 = dci1;

    auto &       dpdci  = dci0.get<vk::DevicePrivateDataCreateInfoEXT, 1>();
    auto const & dpdcic = dci0.get<vk::DevicePrivateDataCreateInfoEXT, 1>();

    dci2.unlink<vk::DevicePrivateDataCreateInfoEXT, 1>();
    dci2.relink<vk::DevicePrivateDataCreateInfoEXT, 1>();

    vk::StructureChain<vk::InstanceCreateInfo,
                       vk::DebugReportCallbackCreateInfoEXT,
                       vk::ValidationFlagsEXT,
                       vk::ValidationFeaturesEXT,
                       vk::DebugUtilsMessengerCreateInfoEXT>
      chain;
    chain.unlink<vk::DebugReportCallbackCreateInfoEXT>();
    chain.unlink<vk::ValidationFlagsEXT>();
    chain.unlink<vk::ValidationFeaturesEXT>();
    chain.unlink<vk::DebugUtilsMessengerCreateInfoEXT>();
    chain.relink<vk::DebugUtilsMessengerCreateInfoEXT>();

    // test using rvalue reference out of a StructureChain
    vk::Instance i = vk::createInstance( vk::StructureChain<vk::InstanceCreateInfo, vk::DebugUtilsMessengerCreateInfoEXT>().get<vk::InstanceCreateInfo>() );

    test(
      vk::StructureChain<vk::InstanceCreateInfo, vk::DebugUtilsMessengerCreateInfoEXT>().get<vk::InstanceCreateInfo, vk::DebugUtilsMessengerCreateInfoEXT>() );
  }
  catch ( vk::SystemError const & err )
  {
    std::cout << "vk::SystemError: " << err.what() << std::endl;
    std::exit( -1 );
  }
  catch ( ... )
  {
    std::cout << "unknown error\n";
    std::exit( -1 );
  }
  return 0;
}<|MERGE_RESOLUTION|>--- conflicted
+++ resolved
@@ -31,10 +31,7 @@
 #ifdef VULKAN_HPP_USE_CXX_MODULE
 import vulkan;
 #else
-<<<<<<< HEAD
 #  include <iostream>
-=======
->>>>>>> 788bf30e
 #  include "vulkan/vulkan.hpp"
 #endif
 
