// Copyright(c) 2023, NVIDIA CORPORATION. All rights reserved.
//
// Licensed under the Apache License, Version 2.0 (the "License");
// you may not use this file vk::Format::except in compliance with the License.
// You may obtain a copy of the License at
//
//     http://www.apache.org/licenses/LICENSE-2.0
//
// Unless required by applicable law or agreed to in writing, software
// distributed under the License is distributed on an "AS IS" BASIS,
// WITHOUT WARRANTIES OR CONDITIONS OF ANY KIND, vk::Format::either vk::Format::express or implied.
// See the License for the specific language governing permissions and
// limitations under the License.
//
// VulkanHpp Tests : ExtensionInspection
//                   Compile test on using extension inspection functions

// ignore warning 4189: local variable is initialized but not referenced
#if defined( _MSC_VER )
#  pragma warning( disable : 4189 )
#  pragma warning( disable : 4996 )
#endif
#if defined( __clang__ )
#  pragma clang diagnostic ignored "-Wunused-variable"
#  pragma clang diagnostic ignored "-Wdeprecated-declarations"
#elif defined( __GNUC__ )
#  pragma GCC diagnostic ignored "-Wunused-variable"
#  pragma GCC diagnostic ignored "-Wunused-but-set-variable"
#  pragma GCC diagnostic ignored "-Wdeprecated-declarations"
#else
// unknow compiler... just ignore the warnings for yourselves ;)
#endif

#ifdef VULKAN_HPP_USE_CXX_MODULE
<<<<<<< HEAD
import vulkan_hpp;
=======
  import vulkan;
>>>>>>> cbf8b581
#else
#  include <set>
#  include <map>
#  include <vector>
#  include <string>
#  include <vulkan/vulkan_extension_inspection.hpp>
#endif

int main( int /*argc*/, char ** /*argv*/ )
{
#if ( 201907 <= __cpp_constexpr ) && ( !defined( __GNUC__ ) || ( 110400 < GCC_VERSION ) )
  static_assert( vk::isInstanceExtension( vk::KHRSurfaceExtensionName ), "static_assert test failed" );
  static_assert( vk::isDeviceExtension( vk::KHRSwapchainExtensionName ), "static assert test failed" );
  static_assert( vk::isDeprecatedExtension( vk::EXTDebugReportExtensionName ), "static assert test failed" );
  static_assert( vk::getExtensionDeprecatedBy( vk::EXTDebugReportExtensionName ) == vk::EXTDebugUtilsExtensionName, "static assert test failed" );
  static_assert( vk::isPromotedExtension( vk::KHRSamplerMirrorClampToEdgeExtensionName ), "static assert test failed" );
  static_assert( vk::getExtensionPromotedTo( vk::KHRSamplerMirrorClampToEdgeExtensionName ) == "VK_VERSION_1_2", "static assert test failed" );
  static_assert( vk::isObsoletedExtension( vk::AMDNegativeViewportHeightExtensionName ), "static assert test failed" );
  static_assert( vk::getExtensionObsoletedBy( vk::AMDNegativeViewportHeightExtensionName ) == vk::KHRMaintenance1ExtensionName,
                 "static assert test failed" );
#endif

  std::set<std::string> const & instanceExtensions = vk::getInstanceExtensions();
  void( instanceExtensions.find( vk::KHRSurfaceExtensionName ) != instanceExtensions.end() );

  std::set<std::string> const & deviceExtensions = vk::getDeviceExtensions();
  void( deviceExtensions.find( vk::KHRSwapchainExtensionName ) != deviceExtensions.end() );

  std::map<std::string, std::vector<std::vector<std::string>>> depends = vk::getExtensionDepends( vk::KHRSwapchainExtensionName );
  void( ( depends.size() == 1 ) && ( depends.begin()->first == "VK_VERSION_1_0" ) && ( depends.begin()->second.size() == 1 ) &&
          ( depends.begin()->second[0].size() == 1 ) && ( depends.begin()->second[0][0] == vk::KHRSurfaceExtensionName ) );

  auto [available0, deps0] = vk::getExtensionDepends( "VK_VERSION_1_0", vk::KHRSurfaceExtensionName );
  void( available0 && deps0.empty() );

  auto [available1, deps1] = vk::getExtensionDepends( "VK_VERSION_1_0", vk::KHRSwapchainExtensionName );
  void( available1 && ( deps1.size() == 1 ) && ( deps1[0].size() == 1 ) && ( deps1[0][0] == vk::KHRSurfaceExtensionName ) );

  auto [available2, deps2] = vk::getExtensionDepends( "VK_VERSION_1_1", vk::KHRSwapchainExtensionName );
  void( available2 && ( deps2.size() == 1 ) && ( deps2[0].size() == 1 ) && ( deps2[0][0] == vk::KHRSurfaceExtensionName ) );

  auto [available3, deps3] = vk::getExtensionDepends( "VK_VERSION_1_1", vk::EXTShaderTileImageExtensionName );
  void( !available3 );

  auto [available4, deps4] = vk::getExtensionDepends( "VK_VERSION_1_3", vk::EXTShaderTileImageExtensionName );
  void( available4 && ( deps4.size() == 1 ) && deps4[0].empty() );

  std::map<std::string, std::string> const & deprecatedExtensions = vk::getDeprecatedExtensions();
  auto                                       deprecatedIt         = deprecatedExtensions.find( vk::EXTDebugReportExtensionName );
  void( ( deprecatedIt != deprecatedExtensions.end() ) && ( deprecatedIt->second == vk::EXTDebugUtilsExtensionName ) );

  std::map<std::string, std::string> const & obsoletedExtensions = vk::getObsoletedExtensions();
  auto                                       obsoletedIt         = obsoletedExtensions.find( vk::AMDNegativeViewportHeightExtensionName );
  void( ( obsoletedIt != obsoletedExtensions.end() ) && ( obsoletedIt->second == vk::KHRMaintenance1ExtensionName ) );

  std::map<std::string, std::string> const & promotedExtensions = vk::getPromotedExtensions();
  auto                                       promotedIt         = promotedExtensions.find( vk::EXTDebugMarkerExtensionName );
  void( ( promotedIt != promotedExtensions.end() ) && ( promotedIt->second == vk::EXTDebugUtilsExtensionName ) );

  return 0;
}<|MERGE_RESOLUTION|>--- conflicted
+++ resolved
@@ -32,11 +32,7 @@
 #endif
 
 #ifdef VULKAN_HPP_USE_CXX_MODULE
-<<<<<<< HEAD
-import vulkan_hpp;
-=======
-  import vulkan;
->>>>>>> cbf8b581
+import vulkan;
 #else
 #  include <set>
 #  include <map>
