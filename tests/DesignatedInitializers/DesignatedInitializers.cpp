// Copyright(c) 2020, NVIDIA CORPORATION. All rights reserved.
//
// Licensed under the Apache License, Version 2.0 (the "License");
// you may not use this file except in compliance with the License.
// You may obtain a copy of the License at
//
//     http://www.apache.org/licenses/LICENSE-2.0
//
// Unless required by applicable law or agreed to in writing, software
// distributed under the License is distributed on an "AS IS" BASIS,
// WITHOUT WARRANTIES OR CONDITIONS OF ANY KIND, either express or implied.
// See the License for the specific language governing permissions and
// limitations under the License.
//
// VulkanHpp Tests : DesignatedInitializers
//                   Compile test on using designated initializers

#ifdef VULKAN_HPP_USE_CXX_MODULE
<<<<<<< HEAD
#  include <cstdint>
import vulkan_hpp;
=======
#  include <vulkan/vulkan_hpp_macros.hpp>
import vulkan;
>>>>>>> cbf8b581
#else
#  include <cstdint>
#  include <iostream>
#  include <vector>
#  include <vulkan/vulkan.hpp>
#endif

#if defined( __clang__ ) || defined( __GNUC__ )
#  pragma GCC diagnostic ignored "-Wunused-variable"
#endif

class MyVulkanTest
{
public:
  MyVulkanTest();

private:
  vk::ApplicationInfo applicationInfo;
};

MyVulkanTest::MyVulkanTest()
  : applicationInfo{ .pApplicationName   = "My Application",
                     .applicationVersion = vk::makeApiVersion( 0, 0, 1, 0 ),
                     .pEngineName        = "My Engine",
                     .engineVersion      = vk::makeApiVersion( 0, 0, 1, 0 ),
                     .apiVersion         = vk::ApiVersion10 }
{
  this->applicationInfo = vk::ApplicationInfo{ .pApplicationName   = "My Application",
                                               .applicationVersion = vk::makeApiVersion( 0, 0, 1, 0 ),
                                               .pEngineName        = "My Engine",
                                               .engineVersion      = vk::makeApiVersion( 0, 0, 1, 0 ),
                                               .apiVersion         = vk::ApiVersion10 };
}

int main( int /*argc*/, char ** /*argv*/ )
{
  char const * appName       = "DesignatedInitializers";
  uint32_t     appVersion    = 1;
  char const * engineName    = "Vulkan.hpp";
  uint32_t     engineVersion = 1;

  // default initialization is available in any case
  vk::ApplicationInfo ai0;

  // aggregate initialization: need to explicitly specify sType and pNext, as well as all the other members !
  vk::ApplicationInfo ai1{ vk::StructureType::eApplicationInfo, nullptr, appName, appVersion, engineName, engineVersion, vk::ApiVersion12 };

  // it's allowed, but not recommended to explicitly specify sType
  vk::ApplicationInfo ai2 = { .sType = vk::StructureType::eApplicationInfo };

  // any number of the members can be specified; the order has to be respected
  vk::ApplicationInfo ai3 = { .pApplicationName = appName };
  vk::ApplicationInfo ai4 = { .applicationVersion = 1, .engineVersion = 2 };

  vk::ApplicationInfo ai5{ .pEngineName = engineName };
  vk::ApplicationInfo ai6{ .pApplicationName = appName, .apiVersion = vk::ApiVersion12 };

  std::vector<vk::DeviceQueueCreateInfo> queueCreateInfos;
  std::vector<char const *>              extensions;
  vk::DeviceCreateInfo                   info_device{
                      .queueCreateInfoCount    = (uint32_t)queueCreateInfos.size(),
                      .pQueueCreateInfos       = queueCreateInfos.data(),
                      .enabledExtensionCount   = (uint32_t)extensions.size(),
                      .ppEnabledExtensionNames = extensions.data(),
  };

  return 0;
}<|MERGE_RESOLUTION|>--- conflicted
+++ resolved
@@ -16,13 +16,8 @@
 //                   Compile test on using designated initializers
 
 #ifdef VULKAN_HPP_USE_CXX_MODULE
-<<<<<<< HEAD
 #  include <cstdint>
-import vulkan_hpp;
-=======
-#  include <vulkan/vulkan_hpp_macros.hpp>
 import vulkan;
->>>>>>> cbf8b581
 #else
 #  include <cstdint>
 #  include <iostream>
