--- conflicted
+++ resolved
@@ -86,11 +86,7 @@
     VkResult     err = glfwCreateWindowSurface( instance.get(), window.handle, nullptr, &surface );
     if ( err != VK_SUCCESS )
       throw std::runtime_error( "Failed to create window!" );
-<<<<<<< HEAD
-    vk::SharedSurfaceKHR sharedSurface{ static_cast<vk::SurfaceKHR>(surface), instance };
-=======
     vk::SharedSurfaceKHR sharedSurface{ static_cast<vk::SurfaceKHR>( surface ), instance };
->>>>>>> cb5783d4
 
     auto graphicsAndPresentQueueFamilyIndex = vk::su::findGraphicsAndPresentQueueFamilyIndex( physicalDevice, sharedSurface.get() );
     device = vk::SharedDevice{ vk::su::createDevice( physicalDevice, graphicsAndPresentQueueFamilyIndex.first, vk::su::getDeviceExtensions() ) };
